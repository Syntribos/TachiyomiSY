--- conflicted
+++ resolved
@@ -40,13 +40,8 @@
         minSdkVersion 16
         targetSdkVersion 27
         testInstrumentationRunner "android.support.test.runner.AndroidJUnitRunner"
-<<<<<<< HEAD
-        versionCode 6802
-        versionName "v6.8.2-EH"
-=======
-        versionCode 33
-        versionName "0.7.0"
->>>>>>> 0d5b8edf
+        versionCode 7000
+        versionName "v7.0.0-EH"
 
         buildConfigField "String", "COMMIT_COUNT", "\"${getCommitCount()}\""
         buildConfigField "String", "COMMIT_SHA", "\"${getGitSha()}\""
