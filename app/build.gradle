--- conflicted
+++ resolved
@@ -40,13 +40,8 @@
         minSdkVersion 16
         targetSdkVersion 26
         testInstrumentationRunner "android.support.test.runner.AndroidJUnitRunner"
-<<<<<<< HEAD
-        versionCode 6600
-        versionName "v6.6.0-EH"
-=======
-        versionCode 31
-        versionName "0.6.8"
->>>>>>> aff51f8a
+        versionCode 6800
+        versionName "v6.8.0-EH"
 
         buildConfigField "String", "COMMIT_COUNT", "\"${getCommitCount()}\""
         buildConfigField "String", "COMMIT_SHA", "\"${getGitSha()}\""
