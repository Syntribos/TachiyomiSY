--- conflicted
+++ resolved
@@ -1,6 +1,21 @@
 <?xml version="1.0" encoding="utf-8"?>
 <changelog bulletedList="true">
-<<<<<<< HEAD
+    <changelogversion versionName="v0.8.4" changeDate="">
+        <changelogtext>All the internal sources have been removed. They now need to be
+            installed as an extension.</changelogtext>
+        <changelogtext>Cloudflare is now resolved with a WebView in background which should put
+            an end to the recent updates to adapt to their changes.</changelogtext>
+        <changelogtext>Added an option to open manga details in a WebView. This
+            should also help when receiving a captcha confirmation page (usually 403 errors).
+            It can also be used to login with the website, as the app now shares cookies.</changelogtext>
+        <changelogtext>Added a deep link handler that extensions can use to perform
+            a search within the app.</changelogtext>
+        <changelogtext>Added an option to decode images in ARGB8888 format for
+            devices running Oreo or later.</changelogtext>
+        <changelogtext>Added Shikimori tracker.</changelogtext>
+        <changelogtext>Updated translations.</changelogtext>
+    </changelogversion>
+
     <changelogversion versionName="v8.2.0-EH" changeDate="">
         <changelogtext>Rewrite library tag searching (for hopefully better performance)</changelogtext>
         <changelogtext>Fix EHentai/ExHentai</changelogtext>
@@ -17,22 +32,6 @@
         <changelogtext>Add experimental automatic Tsumino captcha solver</changelogtext>
         <changelogtext>Add ability to interrupt metadata migrator</changelogtext>
         <changelogtext>Fix incognito open-in-browser being zoomed in incorrectly sometimes</changelogtext>
-=======
-    <changelogversion versionName="v0.8.4" changeDate="">
-        <changelogtext>All the internal sources have been removed. They now need to be
-            installed as an extension.</changelogtext>
-        <changelogtext>Cloudflare is now resolved with a WebView in background which should put
-            an end to the recent updates to adapt to their changes.</changelogtext>
-        <changelogtext>Added an option to open manga details in a WebView. This
-            should also help when receiving a captcha confirmation page (usually 403 errors).
-            It can also be used to login with the website, as the app now shares cookies.</changelogtext>
-        <changelogtext>Added a deep link handler that extensions can use to perform
-            a search within the app.</changelogtext>
-        <changelogtext>Added an option to decode images in ARGB8888 format for
-            devices running Oreo or later.</changelogtext>
-        <changelogtext>Added Shikimori tracker.</changelogtext>
-        <changelogtext>Updated translations.</changelogtext>
->>>>>>> ba674935
     </changelogversion>
 
     <changelogversion versionName="v0.8.2" changeDate="">
@@ -170,127 +169,4 @@
         <changelogtext>Bugfixes and minor UI/UX improvements.</changelogtext>
     </changelogversion>
 
-<<<<<<< HEAD
-    <changelogversion versionName="v0.6.8" changeDate="">
-        <changelogtext>Added a new feature to help migrating manga from sources. You can find it in the library's toolbar.
-            In the search results, a tap will prompt to replace (or copy) the selected manga, while a long tap will let you
-            browse the manga before doing the migration.
-        </changelogtext>
-
-    </changelogversion>
-
-    <changelogversion versionName="v0.6.7" changeDate="">
-        <changelogtext>[b]Notice to Batoto users.[/b] As you may already know, Batoto will cease to work in a few days.
-            We're working on a feature to help migrating the library to other sources and should be available shortly.
-            Please be patient.</changelogtext>
-        <changelogtext>Fixed http 503 errors due to Cloudflare changes.</changelogtext>
-        <changelogtext>Minor UI improvements.</changelogtext>
-
-    </changelogversion>
-
-    <changelogversion versionName="v0.6.6" changeDate="">
-        <changelogtext>Backups now properly restore tracking information.</changelogtext>
-        <changelogtext>Fixed library view and its overflow menu visible in other screens.</changelogtext>
-        <changelogtext>Fixed updater's notification in Android O.</changelogtext>
-        <changelogtext>Fixed a crash when rotating the screen in the chapters view.</changelogtext>
-        <changelogtext>Improved peformance of the app when using a custom downloads directory.</changelogtext>
-    </changelogversion>
-
-    <changelogversion versionName="v0.6.5" changeDate="">
-        <changelogtext>Added a download cache for faster navigation.</changelogtext>
-        <changelogtext>Enabled Cloudflare for Batoto.</changelogtext>
-        <changelogtext>Fixed some issues with automatic backups.</changelogtext>
-        <changelogtext>Fixed a bootloop issue with devices running Cyanogenmod 12 or 13.</changelogtext>
-    </changelogversion>
-
-    <changelogversion versionName="v0.6.4" changeDate="">
-        <changelogtext>Added a global search feature with a new catalogue screen.</changelogtext>
-        <changelogtext>Added an option to show downloaded chapters badges in the library.</changelogtext>
-        <changelogtext>Added an scrollbar in the chapter list.</changelogtext>
-        <changelogtext>Fixed some issues with bundled catalogues.</changelogtext>
-        <changelogtext>Changed the page indicator in the reader to support devices with rounded corners.</changelogtext>
-        <changelogtext>Crash fixes.</changelogtext>
-    </changelogversion>
-
-    <changelogversion versionName="v0.6.3" changeDate="">
-        <changelogtext>Fixed a crash when retrying a page.</changelogtext>
-        <changelogtext>Fixed a crash when sharing an image.</changelogtext>
-        <changelogtext>Fixed disappearing toolbar buttons in the catalog after a search.</changelogtext>
-    </changelogversion>
-
-    <changelogversion versionName="v0.6.2" changeDate="">
-        <changelogtext>Added a new completed manga filter for the library.</changelogtext>
-        <changelogtext>Added scanlator to chapters (if supported by source).</changelogtext>
-        <changelogtext>Added Discord server link.</changelogtext>
-        <changelogtext>Added new translations.</changelogtext>
-        <changelogtext>Extensions shouldn't crash the app anymore.</changelogtext>
-        <changelogtext>Crop borders is supported in webtoon reader and fixed in Android O.</changelogtext>
-        <changelogtext>Fixed a bug where storage permissions were always requested.</changelogtext>
-        <changelogtext>Minor UI and crash fixes.</changelogtext>
-    </changelogversion>
-
-    <changelogversion versionName="v6.1.1-EH" changeDate="">
-        <changelogtext>EH - Rewrite batch add screen</changelogtext>
-
-        <changelogtext>EH - Add nhentai link import support</changelogtext>
-
-        <changelogtext>EH - Add the ability to import links by searching them in the catalogues</changelogtext>
-
-        <changelogtext>EH - Increase library tag search speed</changelogtext>
-
-        <changelogtext>EH - Rewrite app lock UI</changelogtext>
-
-        <changelogtext>EH - Add fingerprint support to app lock</changelogtext>
-
-        <changelogtext>EH - Many bug fixes</changelogtext>
-
-        <changelogtext>EH - Various performance improvements</changelogtext>
-    </changelogversion>
-
-    <changelogversion versionName="v0.6.1" changeDate="">
-        <changelogtext>Bugfix release.</changelogtext>
-    </changelogversion>
-
-    <changelogversion versionName="v0.6.0" changeDate="">
-        <changelogtext>Added sorting by total chapters.</changelogtext>
-        <changelogtext>Added an option to reverse volume keys navigation.</changelogtext>
-        <changelogtext>Added AMOLED theme.</changelogtext>
-        <changelogtext>Improved recent chapters view.</changelogtext>
-        <changelogtext>Improved UI with a single activity approach.</changelogtext>
-        <changelogtext>Fixed backup restore issues.</changelogtext>
-        <changelogtext>Fixed Kitsu http 400 errors.</changelogtext>
-        <changelogtext>Fixed Batoto catalogue.</changelogtext>
-    </changelogversion>
-
-    <changelogversion versionName="v0.5.2" changeDate="">
-        <changelogtext>New backup system. Smaller file size but requires a network connection to restore.</changelogtext>
-        <changelogtext>Fixed descriptions showing a single line.</changelogtext>
-        <changelogtext>Added Nougat shortcuts and round icon.</changelogtext>
-        <changelogtext>Added an option to add a manga to a specific category.</changelogtext>
-        <changelogtext>Improved new chapters notification.</changelogtext>
-        <changelogtext>Support Kitsu new rating system.</changelogtext>
-        <changelogtext>Last read page is now retained in webtoon reader.</changelogtext>
-
-    </changelogversion>
-
-    <changelogversion versionName="v0.5.1" changeDate="">
-        <changelogtext>Added an option to auto download from selected categories.</changelogtext>
-        <changelogtext>Handle a few more directories for local manga.</changelogtext>
-        <changelogtext>Update Kissmanga parser.</changelogtext>
-        <changelogtext>Fixed downloader errors with some manga titles.</changelogtext>
-        <changelogtext>Fixed gallery not showing saved images.</changelogtext>
-    </changelogversion>
-
-    <changelogversion versionName="v0.5.0" changeDate="">
-        <changelogtext>Support for local manga. Head to the [a href="https://github.com/inorichi/tachiyomi/wiki/Local-manga"]wiki page[/a] for instructions.</changelogtext>
-        <changelogtext>Added an option to detect and remove the white borders of the images.</changelogtext>
-        <changelogtext>Added advanced search for catalogues.</changelogtext>
-        <changelogtext>Russian, french, bulgarian and vietnamese translations.</changelogtext>
-        <changelogtext>Fixed a bug when changing chapters inside the reader with the buttons.</changelogtext>
-        <changelogtext>Fixed certain downloaded chapters not working with any decoder.</changelogtext>
-        <changelogtext>Fixed lost covers on some devices.</changelogtext>
-    </changelogversion>
-
-=======
->>>>>>> ba674935
 </changelog>