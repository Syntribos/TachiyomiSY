--- conflicted
+++ resolved
@@ -116,7 +116,7 @@
     <string name="short_recent_updates">Updates</string>
 
     <!-- Preferences -->
-    <!-- Subsections -->
+      <!-- Subsections -->
     <string name="pref_category_general">General</string>
     <string name="pref_category_library">Library</string>
     <string name="pref_category_reader">Reader</string>
@@ -125,10 +125,6 @@
     <string name="pref_category_advanced">Advanced</string>
     <string name="pref_category_about">About</string>
 
-<<<<<<< HEAD
-    <!-- General section -->
-    <string name="pref_library_columns">Library manga per row</string>
-=======
       <!-- General section -->
     <string name="pref_theme_mode">App theme</string>
     <string name="theme_light">Light</string>
@@ -164,7 +160,6 @@
       <!-- Library section -->
     <string name="pref_category_display">Display</string>
     <string name="pref_library_columns">Items per row</string>
->>>>>>> 264e0436
     <string name="portrait">Portrait</string>
     <string name="landscape">Landscape</string>
     <string name="default_columns">Default</string>
@@ -221,7 +216,7 @@
     <string name="ext_language_info">Language: %1$s</string>
     <string name="ext_empty_preferences">No preferences to edit for this extension</string>
 
-    <!-- Reader section -->
+      <!-- Reader section -->
     <string name="pref_fullscreen">Fullscreen</string>
     <string name="pref_cutout_short">Show content in cutout area</string>
     <string name="pref_lock_orientation">Lock orientation</string>
@@ -294,13 +289,8 @@
     <string name="webtoon_side_padding_20">20%</string>
     <string name="webtoon_side_padding_25">25%</string>
 
-<<<<<<< HEAD
-    <!-- Downloads section -->
-    <string name="pref_download_directory">Downloads directory</string>
-=======
       <!-- Downloads section -->
     <string name="pref_download_directory">Download location</string>
->>>>>>> 264e0436
     <string name="pref_download_only_over_wifi">Only download over Wi-Fi</string>
     <string name="pref_remove_after_marked_as_read">Remove when marked as read</string>
     <string name="pref_remove_after_read">Remove after read</string>
@@ -314,12 +304,8 @@
     <string name="pref_download_new">Download new chapters</string>
     <string name="pref_download_new_categories">Categories to include in download</string>
 
-<<<<<<< HEAD
-    <!-- Sync section -->
-=======
       <!-- Tracking section -->
     <string name="pref_auto_update_manga_sync">Sync chapters after reading</string>
->>>>>>> 264e0436
     <string name="services">Services</string>
 
       <!-- Browse section -->
@@ -351,7 +337,7 @@
     <string name="restoring_backup_error">Restoring backup failed</string>
     <string name="restoring_backup_canceled">Canceled restore</string>
 
-    <!-- Advanced section -->
+      <!-- Advanced section -->
     <string name="pref_clear_chapter_cache">Clear chapter cache</string>
     <string name="used_cache">Used: %1$s</string>
     <string name="cache_deleted">Cache cleared. %1$d files have been deleted</string>
@@ -371,12 +357,8 @@
     <string name="pref_disable_battery_optimization_summary">Helps with background library updates and backups</string>
     <string name="battery_optimization_disabled">Battery optimization is already disabled</string>
 
-<<<<<<< HEAD
-    <!-- About section -->
-=======
       <!-- About section -->
     <string name="website">Website</string>
->>>>>>> 264e0436
     <string name="version">Version</string>
     <string name="build_time">Build time</string>
     <string name="changelog">Changelog</string>
