--- conflicted
+++ resolved
@@ -2,20 +2,14 @@
 
 import android.content.Context
 import android.util.AttributeSet
-<<<<<<< HEAD
-
-class AutofitRecyclerView @JvmOverloads constructor(context: Context, attrs: AttributeSet? = null) :
-        androidx.recyclerview.widget.RecyclerView(context, attrs) {
-=======
 import androidx.recyclerview.widget.GridLayoutManager
 import androidx.recyclerview.widget.RecyclerView
 import kotlin.math.max
 
 class AutofitRecyclerView @JvmOverloads constructor(context: Context, attrs: AttributeSet? = null) :
     RecyclerView(context, attrs) {
->>>>>>> 264e0436
 
-    private val manager = androidx.recyclerview.widget.GridLayoutManager(context, 1)
+    private val manager = GridLayoutManager(context, 1)
 
     private var columnWidth = -1
 
