--- conflicted
+++ resolved
@@ -3,25 +3,6 @@
 import android.content.Context
 import android.graphics.drawable.Drawable
 import android.util.AttributeSet
-<<<<<<< HEAD
-import android.view.View
-import android.view.ViewGroup
-import androidx.annotation.CallSuper
-import androidx.core.content.ContextCompat
-import androidx.vectordrawable.graphics.drawable.VectorDrawableCompat
-import eu.kanade.tachiyomi.R
-import eu.kanade.tachiyomi.util.getResourceColor
-
-/**
- * An alternative implementation of [android.support.design.widget.NavigationView], without menu
- * inflation and allowing customizable items (multiple selections, custom views, etc).
- */
-open class ExtendedNavigationView @JvmOverloads constructor(
-        context: Context,
-        attrs: AttributeSet? = null,
-        defStyleAttr: Int = 0)
-    : SimpleNavigationView(context, attrs, defStyleAttr) {
-=======
 import android.view.ViewGroup
 import androidx.annotation.CallSuper
 import androidx.core.content.ContextCompat
@@ -39,7 +20,6 @@
     attrs: AttributeSet? = null,
     defStyleAttr: Int = 0
 ) : SimpleNavigationView(context, attrs, defStyleAttr) {
->>>>>>> 264e0436
 
     /**
      * Every item of the nav view. Generic items must belong to this list, custom items could be
@@ -60,34 +40,20 @@
         /**
          * A checkbox.
          */
-<<<<<<< HEAD
-        open class Checkbox(val resTitle: Int, var checked: Boolean = false) : Item()
-=======
         open class Checkbox(val resTitle: Int, var checked: Boolean = false, var enabled: Boolean = true) : Item()
->>>>>>> 264e0436
 
         /**
          * A checkbox belonging to a group. The group must handle selections and restrictions.
          */
-<<<<<<< HEAD
-        class CheckboxGroup(resTitle: Int, override val group: Group, checked: Boolean = false)
-            : Checkbox(resTitle, checked), GroupedItem
-=======
         class CheckboxGroup(resTitle: Int, override val group: Group, checked: Boolean = false) :
             Checkbox(resTitle, checked), GroupedItem
->>>>>>> 264e0436
 
         /**
          * A radio belonging to a group (a sole radio makes no sense). The group must handle
          * selections and restrictions.
          */
-<<<<<<< HEAD
-        class Radio(val resTitle: Int, override val group: Group, var checked: Boolean = false)
-            : Item(), GroupedItem
-=======
         class Radio(val resTitle: Int, override val group: Group, var checked: Boolean = false) :
             Item(), GroupedItem
->>>>>>> 264e0436
 
         /**
          * An item with which needs more than two states (selected/deselected).
@@ -110,33 +76,14 @@
                     setTint(context.getResourceColor(R.attr.colorAccent))
                 }
             }
-<<<<<<< HEAD
-            /**
-             * Creates a vector tinted with the accent color.
-             *
-             * @param context any context.
-             * @param resId the vector resource to load and tint
-             */
-            fun tintVector(context: Context, resId: Int, colorId: Int): Drawable {
-                return VectorDrawableCompat.create(context.resources, resId, context.theme)!!.apply {
-                    setTint(context.getResourceColor(colorId))
-                }
-            }
-=======
->>>>>>> 264e0436
         }
 
         /**
          * An item with which needs more than two states (selected/deselected) belonging to a group.
          * The group must handle selections and restrictions.
          */
-<<<<<<< HEAD
-        abstract class MultiStateGroup(resTitle: Int, override val group: Group, state: Int = 0)
-            : MultiState(resTitle, state), GroupedItem
-=======
         abstract class MultiStateGroup(resTitle: Int, override val group: Group, state: Int = 0) :
             MultiState(resTitle, state), GroupedItem
->>>>>>> 264e0436
 
         /**
          * A multistate item for sorting lists (unselected, ascending, descending).
@@ -157,29 +104,6 @@
                     else -> null
                 }
             }
-<<<<<<< HEAD
-
-        }
-
-        class TriStateGroup(resId: Int, group: Group) : MultiStateGroup(resId, group) {
-
-            companion object {
-                const val STATE_IGNORE = 0
-                const val STATE_INCLUDE = 1
-                const val STATE_EXCLUDE = 2
-            }
-
-            override fun getStateDrawable(context: Context): Drawable? {
-                return when(state) {
-                    STATE_INCLUDE -> tintVector(context, R.drawable.ic_check_box_24dp)
-                    STATE_EXCLUDE -> tintVector(context, R.drawable.ic_check_box_x_24dp,
-                        android.R.attr.textColorSecondary)
-                    else -> tintVector(context, R.drawable.ic_check_box_outline_blank_24dp,
-                        android.R.attr.textColorSecondary)
-                }
-            }
-=======
->>>>>>> 264e0436
         }
     }
 
@@ -227,25 +151,15 @@
          * selections of its items.
          */
         fun onItemClicked(item: Item)
-<<<<<<< HEAD
-
-=======
->>>>>>> 264e0436
     }
 
     /**
      * Base adapter for the navigation view. It knows how to create and render every subclass of
      * [Item].
      */
-<<<<<<< HEAD
-    abstract inner class Adapter(private val items: List<Item>) : androidx.recyclerview.widget.RecyclerView.Adapter<Holder>() {
-
-        private val onClick = View.OnClickListener {
-=======
     abstract inner class Adapter(private val items: List<Item>) : RecyclerView.Adapter<Holder>() {
 
         private val onClick = OnClickListener {
->>>>>>> 264e0436
             val pos = recycler.getChildAdapterPosition(it)
             val item = items[pos]
             onItemClicked(item)
@@ -262,12 +176,7 @@
 
         @CallSuper
         override fun getItemViewType(position: Int): Int {
-<<<<<<< HEAD
-            val item = items[position]
-            return when (item) {
-=======
             return when (items[position]) {
->>>>>>> 264e0436
                 is Item.Header -> VIEW_TYPE_HEADER
                 is Item.Separator -> VIEW_TYPE_SEPARATOR
                 is Item.Radio -> VIEW_TYPE_RADIO
@@ -309,13 +218,10 @@
                     val item = items[position] as Item.CheckboxGroup
                     holder.check.setText(item.resTitle)
                     holder.check.isChecked = item.checked
-<<<<<<< HEAD
-=======
 
                     // Allow disabling the holder
                     holder.itemView.isClickable = item.enabled
                     holder.check.isEnabled = item.enabled
->>>>>>> 264e0436
                 }
                 is MultiStateHolder -> {
                     val item = items[position] as Item.MultiStateGroup
@@ -327,11 +233,5 @@
         }
 
         abstract fun onItemClicked(item: Item)
-<<<<<<< HEAD
-
-    }
-
-=======
-    }
->>>>>>> 264e0436
+    }
 }