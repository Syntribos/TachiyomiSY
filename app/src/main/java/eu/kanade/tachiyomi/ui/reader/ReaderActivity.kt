package eu.kanade.tachiyomi.ui.reader

import android.annotation.SuppressLint
import android.app.ProgressDialog
import android.content.Context
import android.content.Intent
import android.content.pm.ActivityInfo
import android.content.res.Configuration
import android.graphics.Bitmap
import android.graphics.Color
import android.os.Build
import android.os.Bundle
import android.view.*
import android.view.animation.Animation
import android.view.animation.AnimationUtils
import android.widget.SeekBar
<<<<<<< HEAD
import com.afollestad.materialdialogs.MaterialDialog
import com.hippo.unifile.UniFile
import com.jakewharton.rxbinding.view.clicks
import com.jakewharton.rxbinding.widget.checkedChanges
import com.jakewharton.rxbinding.widget.textChanges
=======
import com.davemorrissey.labs.subscaleview.SubsamplingScaleImageView
>>>>>>> e47dd3d5
import eu.kanade.tachiyomi.R
import eu.kanade.tachiyomi.data.database.models.Chapter
import eu.kanade.tachiyomi.data.database.models.Manga
import eu.kanade.tachiyomi.data.preference.PreferencesHelper
import eu.kanade.tachiyomi.data.preference.getOrDefault
<<<<<<< HEAD
import eu.kanade.tachiyomi.source.model.Page
import eu.kanade.tachiyomi.source.online.all.EHentai
=======
>>>>>>> e47dd3d5
import eu.kanade.tachiyomi.ui.base.activity.BaseRxActivity
import eu.kanade.tachiyomi.ui.reader.ReaderPresenter.SetAsCoverResult.AddToLibraryFirst
import eu.kanade.tachiyomi.ui.reader.ReaderPresenter.SetAsCoverResult.Error
import eu.kanade.tachiyomi.ui.reader.ReaderPresenter.SetAsCoverResult.Success
import eu.kanade.tachiyomi.ui.reader.model.ReaderChapter
import eu.kanade.tachiyomi.ui.reader.model.ReaderPage
import eu.kanade.tachiyomi.ui.reader.model.ViewerChapters
import eu.kanade.tachiyomi.ui.reader.viewer.BaseViewer
import eu.kanade.tachiyomi.ui.reader.viewer.pager.L2RPagerViewer
import eu.kanade.tachiyomi.ui.reader.viewer.pager.R2LPagerViewer
import eu.kanade.tachiyomi.ui.reader.viewer.pager.VerticalPagerViewer
import eu.kanade.tachiyomi.ui.reader.viewer.webtoon.WebtoonViewer
import eu.kanade.tachiyomi.util.*
import eu.kanade.tachiyomi.widget.SimpleAnimationListener
import eu.kanade.tachiyomi.widget.SimpleSeekBarListener
import kotlinx.android.synthetic.main.reader_activity.*
import me.zhanghai.android.systemuihelper.SystemUiHelper
import nucleus.factory.RequiresPresenter
import rx.Observable
import rx.Subscription
import rx.android.schedulers.AndroidSchedulers
import rx.subscriptions.CompositeSubscription
import timber.log.Timber
import uy.kohesive.injekt.injectLazy
import java.io.File
import java.util.concurrent.TimeUnit
import kotlin.math.roundToLong

/**
 * Activity containing the reader of Tachiyomi. This activity is mostly a container of the
 * viewers, to which calls from the presenter or UI events are delegated.
 */
@RequiresPresenter(ReaderPresenter::class)
class ReaderActivity : BaseRxActivity<ReaderPresenter>() {

<<<<<<< HEAD
    companion object {
        @Suppress("unused")
        const val LEFT_TO_RIGHT = 1
        const val RIGHT_TO_LEFT = 2
        const val VERTICAL = 3
        const val WEBTOON = 4

        const val WHITE_THEME = 0
        const val BLACK_THEME = 1

        const val MENU_VISIBLE = "menu_visible"
        // --> EH
        const val EH_UTILS_VISIBLE = "eh_utils_visible"
        // <-- EH

        fun newIntent(context: Context, manga: Manga, chapter: Chapter): Intent {
            SharedData.put(ReaderEvent(manga, chapter))
            return Intent(context, ReaderActivity::class.java)
        }
    }

    private var viewer: BaseReader? = null

    val subscriptions by lazy { CompositeSubscription() }

    // --> EH
    private var autoscrollSubscription: Subscription? = null
    // <-- EH

    private var customBrightnessSubscription: Subscription? = null
=======
    /**
     * Preferences helper.
     */
    private val preferences by injectLazy<PreferencesHelper>()
>>>>>>> e47dd3d5

    /**
     * The maximum bitmap size supported by the device.
     */
    val maxBitmapSize by lazy { GLUtil.getMaxTextureSize() }

    /**
     * Viewer used to display the pages (pager, webtoon, ...).
     */
    var viewer: BaseViewer? = null
        private set

    /**
     * Whether the menu is currently visible.
     */
    var menuVisible = false
        private set

    /**
     * System UI helper to hide status & navigation bar on all different API levels.
     */
    private var systemUi: SystemUiHelper? = null

    /**
     * Configuration at reader level, like background color or forced orientation.
     */
    private var config: ReaderConfig? = null

    /**
     * Progress dialog used when switching chapters from the menu buttons.
     */
    @Suppress("DEPRECATION")
    private var progressDialog: ProgressDialog? = null

    companion object {
        @Suppress("unused")
        const val LEFT_TO_RIGHT = 1
        const val RIGHT_TO_LEFT = 2
        const val VERTICAL = 3
        const val WEBTOON = 4

        fun newIntent(context: Context, manga: Manga, chapter: Chapter): Intent {
            val intent = Intent(context, ReaderActivity::class.java)
            intent.putExtra("manga", manga.id)
            intent.putExtra("chapter", chapter.id)
            return intent
        }
    }

<<<<<<< HEAD
    // --> EH
    private var ehUtilsVisible = false
    // <-- EH

=======
    /**
     * Called when the activity is created. Initializes the presenter and configuration.
     */
>>>>>>> e47dd3d5
    override fun onCreate(savedState: Bundle?) {
        setTheme(when (preferences.readerTheme().getOrDefault()) {
            0 -> R.style.Theme_Reader_Light
            else -> R.style.Theme_Reader
        })
        super.onCreate(savedState)
        setContentView(R.layout.reader_activity)

        if (presenter.needsInit()) {
            val manga = intent.extras.getLong("manga", -1)
            val chapter = intent.extras.getLong("chapter", -1)

            if (manga == -1L || chapter == -1L) {
                finish()
                return
            }

            presenter.init(manga, chapter)
        }

        if (savedState != null) {
<<<<<<< HEAD
            menuVisible = savedState.getBoolean(MENU_VISIBLE)

            // --> EH
            ehUtilsVisible = savedState.getBoolean(EH_UTILS_VISIBLE)
            // <-- EH
=======
            menuVisible = savedState.getBoolean(::menuVisible.name)
>>>>>>> e47dd3d5
        }

        config = ReaderConfig()
        initializeMenu()
    }

<<<<<<< HEAD
        // --> EH
        setEhUtilsVisibility(ehUtilsVisible)
        // <-- EH

        maxBitmapSize = GLUtil.getMaxTextureSize()
=======
    /**
     * Called when the activity is destroyed. Cleans up the viewer, configuration and any view.
     */
    override fun onDestroy() {
        super.onDestroy()
        viewer?.destroy()
        viewer = null
        config?.destroy()
        config = null
        progressDialog?.dismiss()
        progressDialog = null
    }
>>>>>>> e47dd3d5

    /**
     * Called when the activity is saving instance state. Current progress is persisted if this
     * activity isn't changing configurations.
     */
    override fun onSaveInstanceState(outState: Bundle) {
        outState.putBoolean(::menuVisible.name, menuVisible)
        if (!isChangingConfigurations) {
            presenter.onSaveInstanceStateNonConfigurationChange()
        }
<<<<<<< HEAD

        // --> EH
        subscriptions += expand_eh_button.clicks().subscribe {
            ehUtilsVisible = !ehUtilsVisible
            setEhUtilsVisibility(ehUtilsVisible)
        }

        eh_autoscroll_freq.setText(preferences.eh_utilAutoscrollInterval().getOrDefault().let {
            if(it == -1f)
                ""
            else it.toString()
        })

        subscriptions += eh_autoscroll.checkedChanges()
                .observeOn(AndroidSchedulers.mainThread())
                .subscribe {
                    setupAutoscroll(if(it)
                        preferences.eh_utilAutoscrollInterval().getOrDefault()
                    else -1f)
                }

        subscriptions += eh_autoscroll_freq.textChanges()
                .observeOn(AndroidSchedulers.mainThread())
                .subscribe {
                    val parsed = it?.toString()?.toFloatOrNull()

                    if (parsed == null || parsed <= 0 || parsed > 9999) {
                        eh_autoscroll_freq.error = "Invalid frequency"
                        preferences.eh_utilAutoscrollInterval().set(-1f)
                        eh_autoscroll.isEnabled = false
                        setupAutoscroll(-1f)
                    } else {
                        eh_autoscroll_freq.error = null
                        preferences.eh_utilAutoscrollInterval().set(parsed)
                        eh_autoscroll.isEnabled = true
                        setupAutoscroll(if(eh_autoscroll.isChecked) parsed else -1f)
                    }
                }

        subscriptions += eh_autoscroll_help.clicks().subscribe {
            MaterialDialog.Builder(this)
                    .title("Autoscroll help")
                    .content("Automatically scroll to the next page in the specified interval. Interval is specified in seconds.")
                    .positiveText("Ok")
                    .show()
        }

        subscriptions += eh_retry_all.clicks().subscribe {
            var retried = 0

            viewer?.chapters
                    ?.flatMap { it.pages ?: emptyList() }
                    ?.forEachIndexed { index, page ->
                        var shouldQueuePage = false
                        if(page.status == Page.ERROR) {
                            shouldQueuePage = true
                        } else if(page.status == Page.LOAD_PAGE
                                || page.status == Page.DOWNLOAD_IMAGE) {
                            // Do nothing
                        } else if (page.uri == null) {
                            shouldQueuePage = true
                        } else if (!UniFile.fromUri(this, page.uri).exists()) {
                            shouldQueuePage = true
                        }

                        if(shouldQueuePage) {
                            page.status = Page.QUEUE
                        } else {
                            return@forEachIndexed
                        }

                        //If we are using EHentai/ExHentai, get a new image URL
                        if(presenter.source is EHentai)
                            page.imageUrl = null

                        if(viewer?.currentPage == index)
                            presenter.loader.loadPriorizedPage(page)
                        else
                            presenter.loader.loadPage(page)

                        retried++
                    }

            toast("Retrying $retried failed pages...")
        }

        subscriptions += eh_retry_all_help.clicks().subscribe {
            MaterialDialog.Builder(this)
                    .title("Retry all help")
                    .content("Re-add all failed pages to the download queue.")
                    .positiveText("Ok")
                    .show()
        }

        subscriptions += eh_boost_page.clicks().subscribe {
            viewer?.let { viewer ->
                val curPage = viewer.pages.getOrNull(viewer.currentPage)
                        ?: run {
                            toast("Cannot find current page!")
                            return@let
                        }

                if(curPage.status == Page.ERROR) {
                    toast("Page failed to load, press the retry button instead!")
                } else if(curPage.status == Page.LOAD_PAGE || curPage.status == Page.DOWNLOAD_IMAGE) {
                    toast("This page is already downloading!")
                } else if(curPage.status == Page.READY) {
                    toast("This page has already been downloaded!")
                } else {
                    presenter.loader.boostPage(curPage)
                    toast("Boosted current page!")
                }
            }
        }

        subscriptions += eh_boost_page_help.clicks().subscribe {
            MaterialDialog.Builder(this)
                    .title("Boost page help")
                    .content("Normally the downloader can only download a specific amount of pages at the same time. This means you can be waiting for a page to download but the downloader will not start downloading the page until it has a free download slot. Pressing 'Boost page' will force the downloader to begin downloading the current page, regardless of whether or not there is an available slot.")
                    .positiveText("Ok")
                    .show()
        }
        // <-- EH
=======
        super.onSaveInstanceState(outState)
>>>>>>> e47dd3d5
    }

    /**
     * Called when the window focus changes. It sets the menu visibility to the last known state
     * to apply again System UI (for immersive mode).
     */
    override fun onWindowFocusChanged(hasFocus: Boolean) {
        super.onWindowFocusChanged(hasFocus)
        if (hasFocus) {
            setMenuVisibility(menuVisible, animate = false)
        }
    }

    /**
     * Called when the options menu of the toolbar is being created. It adds our custom menu.
     */
    override fun onCreateOptionsMenu(menu: Menu): Boolean {
        menuInflater.inflate(R.menu.reader, menu)
        return true
    }

    /**
     * Called when an item of the options menu was clicked. Used to handle clicks on our menu
     * entries.
     */
    override fun onOptionsItemSelected(item: MenuItem): Boolean {
        when (item.itemId) {
            R.id.action_settings -> ReaderSettingsSheet(this).show()
            R.id.action_custom_filter -> ReaderColorFilterSheet(this).show()
            else -> return super.onOptionsItemSelected(item)
        }
        return true
    }

<<<<<<< HEAD
    override fun onSaveInstanceState(outState: Bundle) {
        outState.putBoolean(MENU_VISIBLE, menuVisible)

        // --> EH
        outState.putBoolean(EH_UTILS_VISIBLE, eh_utils.visibility == View.VISIBLE)
        // <-- EH

        super.onSaveInstanceState(outState)
=======
    /**
     * Called when the user clicks the back key or the button on the toolbar. The call is
     * delegated to the presenter.
     */
    override fun onBackPressed() {
        presenter.onBackPressed()
        super.onBackPressed()
>>>>>>> e47dd3d5
    }

    /**
     * Dispatches a key event. If the viewer doesn't handle it, call the default implementation.
     */
    override fun dispatchKeyEvent(event: KeyEvent): Boolean {
        val handled = viewer?.handleKeyEvent(event) ?: false
        return handled || super.dispatchKeyEvent(event)
    }

    /**
     * Dispatches a generic motion event. If the viewer doesn't handle it, call the default
     * implementation.
     */
    override fun dispatchGenericMotionEvent(event: MotionEvent): Boolean {
        val handled = viewer?.handleGenericMotionEvent(event) ?: false
        return handled || super.dispatchGenericMotionEvent(event)
    }

    /**
     * Initializes the reader menu. It sets up click listeners and the initial visibility.
     */
    private fun initializeMenu() {
        // Set toolbar
        setSupportActionBar(toolbar)
        supportActionBar?.setDisplayHomeAsUpEnabled(true)
        toolbar.setNavigationOnClickListener {
            onBackPressed()
        }

        // Init listeners on bottom menu
        page_seekbar.setOnSeekBarChangeListener(object : SimpleSeekBarListener() {
            override fun onProgressChanged(seekBar: SeekBar, value: Int, fromUser: Boolean) {
                if (viewer != null && fromUser) {
                    moveToPageIndex(value)
                }
            }
        })
        left_chapter.setOnClickListener {
            if (viewer != null) {
                if (viewer is R2LPagerViewer)
                    loadNextChapter()
                else
                    loadPreviousChapter()
            }
        }
        right_chapter.setOnClickListener {
            if (viewer != null) {
                if (viewer is R2LPagerViewer)
                    loadPreviousChapter()
                else
                    loadNextChapter()
            }
        }

        // Set initial visibility
        setMenuVisibility(menuVisible)
    }

    /**
     * Sets the visibility of the menu according to [visible] and with an optional parameter to
     * [animate] the views.
     */
    private fun setMenuVisibility(visible: Boolean, animate: Boolean = true) {
        menuVisible = visible
        if (visible) {
            systemUi?.show()
            reader_menu.visibility = View.VISIBLE

            if (animate) {
                val toolbarAnimation = AnimationUtils.loadAnimation(this, R.anim.enter_from_top)
                toolbarAnimation.setAnimationListener(object : SimpleAnimationListener() {
                    override fun onAnimationStart(animation: Animation) {
                        // Fix status bar being translucent the first time it's opened.
                        if (Build.VERSION.SDK_INT >= 21) {
                            window.addFlags(
                                    WindowManager.LayoutParams.FLAG_DRAWS_SYSTEM_BAR_BACKGROUNDS)
                        }
                    }
                })
                toolbar.startAnimation(toolbarAnimation)

                val bottomAnimation = AnimationUtils.loadAnimation(this, R.anim.enter_from_bottom)
                reader_menu_bottom.startAnimation(bottomAnimation)
            }
        } else {
            systemUi?.hide()

            if (animate) {
                val toolbarAnimation = AnimationUtils.loadAnimation(this, R.anim.exit_to_top)
                toolbarAnimation.setAnimationListener(object : SimpleAnimationListener() {
                    override fun onAnimationEnd(animation: Animation) {
                        reader_menu.visibility = View.GONE
                    }
                })
                toolbar.startAnimation(toolbarAnimation)

                val bottomAnimation = AnimationUtils.loadAnimation(this, R.anim.exit_to_bottom)
                reader_menu_bottom.startAnimation(bottomAnimation)
            }
        }
    }

    /**
     * Called from the presenter when a manga is ready. Used to instantiate the appropriate viewer
     * and the toolbar title.
     */
    fun setManga(manga: Manga) {
        val prevViewer = viewer
        val newViewer = when (presenter.getMangaViewer()) {
            RIGHT_TO_LEFT -> R2LPagerViewer(this)
            VERTICAL -> VerticalPagerViewer(this)
            WEBTOON -> WebtoonViewer(this)
            else -> L2RPagerViewer(this)
        }

        // Destroy previous viewer if there was one
        if (prevViewer != null) {
            prevViewer.destroy()
            viewer_container.removeAllViews()
        }
        viewer = newViewer
        viewer_container.addView(newViewer.getView())

        toolbar.title = manga.title

        page_seekbar.isRTL = newViewer is R2LPagerViewer

        please_wait.visible()
        please_wait.startAnimation(AnimationUtils.loadAnimation(this, R.anim.fade_in_long))
    }

<<<<<<< HEAD
    fun onChapterReady(chapter: ReaderChapter) {
        please_wait.visibility = View.GONE
        val pages = chapter.pages ?: run { onChapterError(Exception("Null pages")); return }
        if(pages.isEmpty()) {
            onChapterError(Exception("Page list empty!"))
            return
        }
        val activePage = pages.getOrElse(chapter.requestedPage) { pages.first() }

        viewer?.onPageListReady(chapter, activePage)
        setActiveChapter(chapter, activePage.index)
=======
    /**
     * Called from the presenter whenever a new [viewerChapters] have been set. It delegates the
     * method to the current viewer, but also set the subtitle on the toolbar.
     */
    fun setChapters(viewerChapters: ViewerChapters) {
        please_wait.gone()
        viewer?.setChapters(viewerChapters)
        toolbar.subtitle = viewerChapters.currChapter.chapter.name
>>>>>>> e47dd3d5
    }

    /**
     * Called from the presenter if the initial load couldn't load the pages of the chapter. In
     * this case the activity is closed and a toast is shown to the user.
     */
    fun setInitialChapterError(error: Throwable) {
        Timber.e(error)
        finish()
        toast(error.message)
    }

    /**
     * Called from the presenter whenever it's loading the next or previous chapter. It shows or
     * dismisses a non-cancellable dialog to prevent user interaction according to the value of
     * [show]. This is only used when the next/previous buttons on the toolbar are clicked; the
     * other cases are handled with chapter transitions on the viewers and chapter preloading.
     */
    @Suppress("DEPRECATION")
    fun setProgressDialog(show: Boolean) {
        progressDialog?.dismiss()
        progressDialog = if (show) {
            ProgressDialog.show(this, null, getString(R.string.loading), true)
        } else {
            null
        }
    }

    /**
     * Moves the viewer to the given page [index]. It does nothing if the viewer is null or the
     * page is not found.
     */
    fun moveToPageIndex(index: Int) {
        val viewer = viewer ?: return
        val currentChapter = presenter.getCurrentChapter() ?: return
        val page = currentChapter.pages?.getOrNull(index) ?: return
        viewer.moveToPage(page)
    }

    /**
     * Tells the presenter to load the next chapter and mark it as active. The progress dialog
     * should be automatically shown.
     */
    private fun loadNextChapter() {
        presenter.loadNextChapter()
    }

    /**
     * Tells the presenter to load the previous chapter and mark it as active. The progress dialog
     * should be automatically shown.
     */
    private fun loadPreviousChapter() {
        presenter.loadPreviousChapter()
    }

    /**
     * Called from the viewer whenever a [page] is marked as active. It updates the values of the
     * bottom menu and delegates the change to the presenter.
     */
    @SuppressLint("SetTextI18n")
    fun onPageSelected(page: ReaderPage) {
        presenter.onPageSelected(page)
        val pages = page.chapter.pages ?: return

        // Set bottom page number
        page_number.text = "${page.number}/${pages.size}"

        // Set seekbar page number
        if (viewer !is R2LPagerViewer) {
            left_page_text.text = "${page.number}"
            right_page_text.text = "${pages.size}"
        } else {
            right_page_text.text = "${page.number}"
            left_page_text.text = "${pages.size}"
        }

        // Set seekbar progress
        page_seekbar.max = pages.lastIndex
        page_seekbar.progress = page.index
    }

    /**
     * Called from the viewer whenever a [page] is long clicked. A bottom sheet with a list of
     * actions to perform is shown.
     */
    fun onPageLongTap(page: ReaderPage) {
        ReaderPageSheet(this, page).show()
    }

    /**
     * Called from the viewer when the given [chapter] should be preloaded. It should be called when
     * the viewer is reaching the beginning or end of a chapter or the transition page is active.
     */
    fun requestPreloadChapter(chapter: ReaderChapter) {
        presenter.preloadChapter(chapter)
    }

    /**
     * Called from the viewer to toggle the visibility of the menu. It's implemented on the
     * viewer because each one implements its own touch and key events.
     */
    fun toggleMenu() {
        setMenuVisibility(!menuVisible)
    }

    /**
     * Called from the viewer to show the menu.
     */
    fun showMenu() {
        if (!menuVisible) {
            setMenuVisibility(true)
        }
    }

    /**
     * Called from the page sheet. It delegates the call to the presenter to do some IO, which
     * will call [onShareImageResult] with the path the image was saved on when it's ready.
     */
    fun shareImage(page: ReaderPage) {
        presenter.shareImage(page)
    }

    /**
     * Called from the presenter when a page is ready to be shared. It shows Android's default
     * sharing tool.
     */
    fun onShareImageResult(file: File) {
        val stream = file.getUriCompat(this)
        val intent = Intent(Intent.ACTION_SEND).apply {
            putExtra(Intent.EXTRA_STREAM, stream)
            flags = Intent.FLAG_ACTIVITY_NEW_TASK or Intent.FLAG_GRANT_READ_URI_PERMISSION
            type = "image/*"
        }
        startActivity(Intent.createChooser(intent, getString(R.string.action_share)))
    }

    /**
     * Called from the page sheet. It delegates saving the image of the given [page] on external
     * storage to the presenter.
     */
    fun saveImage(page: ReaderPage) {
        presenter.saveImage(page)
    }

    /**
     * Called from the presenter when a page is saved or fails. It shows a message or logs the
     * event depending on the [result].
     */
    fun onSaveImageResult(result: ReaderPresenter.SaveImageResult) {
        when (result) {
            is ReaderPresenter.SaveImageResult.Success -> {
                toast(R.string.picture_saved)
            }
            is ReaderPresenter.SaveImageResult.Error -> {
                Timber.e(result.error)
            }
        }
    }

    /**
     * Called from the page sheet. It delegates setting the image of the given [page] as the
     * cover to the presenter.
     */
    fun setAsCover(page: ReaderPage) {
        presenter.setAsCover(page)
    }

    /**
     * Called from the presenter when a page is set as cover or fails. It shows a different message
     * depending on the [result].
     */
    fun onSetAsCoverResult(result: ReaderPresenter.SetAsCoverResult) {
        toast(when (result) {
            Success -> R.string.cover_updated
            AddToLibraryFirst -> R.string.notification_first_add_to_library
            Error -> R.string.notification_cover_update_failed
        })
    }

    /**
     * Class that handles the user preferences of the reader.
     */
    private inner class ReaderConfig {

        /**
         * List of subscriptions to keep while the reader is alive.
         */
        private val subscriptions = CompositeSubscription()

        /**
         * Custom brightness subscription.
         */
        private var customBrightnessSubscription: Subscription? = null

        /**
         * Custom color filter subscription.
         */
        private var customFilterColorSubscription: Subscription? = null

        /**
         * Initializes the reader subscriptions.
         */
        init {
            val sharedRotation = preferences.rotation().asObservable().share()
            val initialRotation = sharedRotation.take(1)
            val rotationUpdates = sharedRotation.skip(1)
                .delay(250, TimeUnit.MILLISECONDS, AndroidSchedulers.mainThread())

            subscriptions += Observable.merge(initialRotation, rotationUpdates)
                .subscribe { setOrientation(it) }

            subscriptions += preferences.readerTheme().asObservable()
                .skip(1) // We only care about updates
                .subscribe { recreate() }

            subscriptions += preferences.showPageNumber().asObservable()
                .subscribe { setPageNumberVisibility(it) }

            subscriptions += preferences.trueColor().asObservable()
                .subscribe { setTrueColor(it) }

            subscriptions += preferences.fullscreen().asObservable()
                .subscribe { setFullscreen(it) }

            subscriptions += preferences.keepScreenOn().asObservable()
                .subscribe { setKeepScreenOn(it) }

            subscriptions += preferences.customBrightness().asObservable()
                .subscribe { setCustomBrightness(it) }

            subscriptions += preferences.colorFilter().asObservable()
                .subscribe { setColorFilter(it) }
        }

<<<<<<< HEAD
        subscriptions += preferences.readerTheme().asObservable()
                .distinctUntilChanged()
                .subscribe { applyTheme(it) }
    }

    private fun setRotation(rotation: Int) {
        when (rotation) {
        // Rotation free
            1 -> requestedOrientation = ActivityInfo.SCREEN_ORIENTATION_UNSPECIFIED
        // Lock in current rotation
            2 -> {
                val currentOrientation = resources.configuration.orientation
                setRotation(if (currentOrientation == Configuration.ORIENTATION_PORTRAIT) 3 else 4)
            }
        // Lock in portrait
            3 -> requestedOrientation = ActivityInfo.SCREEN_ORIENTATION_SENSOR_PORTRAIT
        // Lock in landscape
            4 -> requestedOrientation = ActivityInfo.SCREEN_ORIENTATION_SENSOR_LANDSCAPE
=======
        /**
         * Called when the reader is being destroyed. It cleans up all the subscriptions.
         */
        fun destroy() {
            subscriptions.unsubscribe()
            customBrightnessSubscription = null
            customFilterColorSubscription = null
>>>>>>> e47dd3d5
        }

        /**
         * Forces the user preferred [orientation] on the activity.
         */
        private fun setOrientation(orientation: Int) {
            val newOrientation = when (orientation) {
                // Lock in current orientation
                2 -> {
                    val currentOrientation = resources.configuration.orientation
                    if (currentOrientation == Configuration.ORIENTATION_PORTRAIT) {
                        ActivityInfo.SCREEN_ORIENTATION_SENSOR_PORTRAIT
                    } else {
                        ActivityInfo.SCREEN_ORIENTATION_SENSOR_LANDSCAPE
                    }
                }
                // Lock in portrait
                3 -> ActivityInfo.SCREEN_ORIENTATION_SENSOR_PORTRAIT
                // Lock in landscape
                4 -> ActivityInfo.SCREEN_ORIENTATION_SENSOR_LANDSCAPE
                // Rotation free
                else -> ActivityInfo.SCREEN_ORIENTATION_UNSPECIFIED
            }

            if (newOrientation != requestedOrientation) {
                requestedOrientation = newOrientation
            }
        }

        /**
         * Sets the visibility of the bottom page indicator according to [visible].
         */
        private fun setPageNumberVisibility(visible: Boolean) {
            page_number.visibility = if (visible) View.VISIBLE else View.INVISIBLE
        }

        /**
         * Sets the 32-bit color mode according to [enabled].
         */
        private fun setTrueColor(enabled: Boolean) {
            if (enabled)
                SubsamplingScaleImageView.setPreferredBitmapConfig(Bitmap.Config.ARGB_8888)
            else
                SubsamplingScaleImageView.setPreferredBitmapConfig(Bitmap.Config.RGB_565)
        }

        /**
         * Sets the fullscreen reading mode (immersive) according to [enabled].
         */
        private fun setFullscreen(enabled: Boolean) {
            systemUi = if (enabled) {
                val level = if (Build.VERSION.SDK_INT >= Build.VERSION_CODES.KITKAT) {
                    SystemUiHelper.LEVEL_IMMERSIVE
                } else {
                    SystemUiHelper.LEVEL_HIDE_STATUS_BAR
                }
                val flags = SystemUiHelper.FLAG_IMMERSIVE_STICKY or
                        SystemUiHelper.FLAG_LAYOUT_IN_SCREEN_OLDER_DEVICES

                SystemUiHelper(this@ReaderActivity, level, flags)
            } else {
                null
            }
        }

        /**
         * Sets the keep screen on mode according to [enabled].
         */
        private fun setKeepScreenOn(enabled: Boolean) {
            if (enabled) {
                window.addFlags(WindowManager.LayoutParams.FLAG_KEEP_SCREEN_ON)
            } else {
                window.clearFlags(WindowManager.LayoutParams.FLAG_KEEP_SCREEN_ON)
            }
        }

        /**
         * Sets the custom brightness overlay according to [enabled].
         */
        private fun setCustomBrightness(enabled: Boolean) {
            if (enabled) {
                customBrightnessSubscription = preferences.customBrightnessValue().asObservable()
                    .sample(100, TimeUnit.MILLISECONDS, AndroidSchedulers.mainThread())
                    .subscribe { setCustomBrightnessValue(it) }

                subscriptions.add(customBrightnessSubscription)
            } else {
                customBrightnessSubscription?.let { subscriptions.remove(it) }
                setCustomBrightnessValue(0)
            }
        }
<<<<<<< HEAD
    }

    // --> EH
    private fun setEhUtilsVisibility(visible: Boolean) {
        if(visible) {
            eh_utils.visible()
            expand_eh_button.setImageResource(R.drawable.ic_keyboard_arrow_up_white_32dp)
        } else {
            eh_utils.gone()
            expand_eh_button.setImageResource(R.drawable.ic_keyboard_arrow_down_white_32dp)
        }
    }
    // <-- EH

    private fun setMenuVisibility(visible: Boolean, animate: Boolean = true) {
        menuVisible = visible
        if (visible) {
            systemUi?.show()
            reader_menu.visibility = View.VISIBLE

            if (animate) {
                val toolbarAnimation = AnimationUtils.loadAnimation(this, R.anim.enter_from_top)
                toolbarAnimation.setAnimationListener(object : SimpleAnimationListener() {
                    override fun onAnimationStart(animation: Animation) {
                        // Fix status bar being translucent the first time it's opened.
                        if (Build.VERSION.SDK_INT >= 21) {
                            window.addFlags(FLAG_DRAWS_SYSTEM_BAR_BACKGROUNDS)
                        }
                    }
                })
                header.startAnimation(toolbarAnimation)

                val bottomMenuAnimation = AnimationUtils.loadAnimation(this, R.anim.enter_from_bottom)
                // --> EH
//                toolbar.startAnimation(bottomMenuAnimation)
                reader_menu_bottom.startAnimation(bottomMenuAnimation)
                // <-- EH
            }
        } else {
            systemUi?.hide()

            if (animate) {
                val toolbarAnimation = AnimationUtils.loadAnimation(this, R.anim.exit_to_top)
                toolbarAnimation.setAnimationListener(object : SimpleAnimationListener() {
                    override fun onAnimationEnd(animation: Animation) {
                        reader_menu.visibility = View.GONE
                    }
                })
                header.startAnimation(toolbarAnimation)

                val bottomMenuAnimation = AnimationUtils.loadAnimation(this, R.anim.exit_to_bottom)
                // --> EH
//                toolbar.startAnimation(bottomMenuAnimation)
                reader_menu_bottom.startAnimation(bottomMenuAnimation)
                // <-- EH
=======

        /**
         * Sets the color filter overlay according to [enabled].
         */
        private fun setColorFilter(enabled: Boolean) {
            if (enabled) {
                customFilterColorSubscription = preferences.colorFilterValue().asObservable()
                    .sample(100, TimeUnit.MILLISECONDS, AndroidSchedulers.mainThread())
                    .subscribe { setColorFilterValue(it) }

                subscriptions.add(customFilterColorSubscription)
            } else {
                customFilterColorSubscription?.let { subscriptions.remove(it) }
                color_overlay.visibility = View.GONE
            }
        }

        /**
         * Sets the brightness of the screen. Range is [-75, 100].
         * From -75 to -1 a semi-transparent black view is overlaid with the minimum brightness.
         * From 1 to 100 it sets that value as brightness.
         * 0 sets system brightness and hides the overlay.
         */
        private fun setCustomBrightnessValue(value: Int) {
            // Calculate and set reader brightness.
            val readerBrightness = if (value > 0) {
                value / 100f
            } else if (value < 0) {
                0.01f
            } else WindowManager.LayoutParams.BRIGHTNESS_OVERRIDE_NONE

            window.attributes = window.attributes.apply { screenBrightness = readerBrightness }

            // Set black overlay visibility.
            if (value < 0) {
                brightness_overlay.visibility = View.VISIBLE
                val alpha = (Math.abs(value) * 2.56).toInt()
                brightness_overlay.setBackgroundColor(Color.argb(alpha, 0, 0, 0))
            } else {
                brightness_overlay.visibility = View.GONE
>>>>>>> e47dd3d5
            }
        }

        /**
         * Sets the color filter [value].
         */
        private fun setColorFilterValue(value: Int) {
            color_overlay.visibility = View.VISIBLE
            color_overlay.setBackgroundColor(value)
        }

    }

    // --> EH
    private fun setupAutoscroll(interval: Float) {
        subscriptions.remove(autoscrollSubscription)
        autoscrollSubscription = null

        if(interval == -1f) return

        val intervalMs = (interval * 1000).roundToLong()
        val sub = Observable.interval(intervalMs, intervalMs, TimeUnit.MILLISECONDS)
                .observeOn(AndroidSchedulers.mainThread())
                .subscribe {
                    if(viewer is RightToLeftReader)
                        viewer?.moveLeft()
                    else
                        viewer?.moveRight()
                }

        autoscrollSubscription = sub
        subscriptions += sub
    }
    // <-- EH
}<|MERGE_RESOLUTION|>--- conflicted
+++ resolved
@@ -14,25 +14,12 @@
 import android.view.animation.Animation
 import android.view.animation.AnimationUtils
 import android.widget.SeekBar
-<<<<<<< HEAD
-import com.afollestad.materialdialogs.MaterialDialog
-import com.hippo.unifile.UniFile
-import com.jakewharton.rxbinding.view.clicks
-import com.jakewharton.rxbinding.widget.checkedChanges
-import com.jakewharton.rxbinding.widget.textChanges
-=======
 import com.davemorrissey.labs.subscaleview.SubsamplingScaleImageView
->>>>>>> e47dd3d5
 import eu.kanade.tachiyomi.R
 import eu.kanade.tachiyomi.data.database.models.Chapter
 import eu.kanade.tachiyomi.data.database.models.Manga
 import eu.kanade.tachiyomi.data.preference.PreferencesHelper
 import eu.kanade.tachiyomi.data.preference.getOrDefault
-<<<<<<< HEAD
-import eu.kanade.tachiyomi.source.model.Page
-import eu.kanade.tachiyomi.source.online.all.EHentai
-=======
->>>>>>> e47dd3d5
 import eu.kanade.tachiyomi.ui.base.activity.BaseRxActivity
 import eu.kanade.tachiyomi.ui.reader.ReaderPresenter.SetAsCoverResult.AddToLibraryFirst
 import eu.kanade.tachiyomi.ui.reader.ReaderPresenter.SetAsCoverResult.Error
@@ -59,7 +46,6 @@
 import uy.kohesive.injekt.injectLazy
 import java.io.File
 import java.util.concurrent.TimeUnit
-import kotlin.math.roundToLong
 
 /**
  * Activity containing the reader of Tachiyomi. This activity is mostly a container of the
@@ -68,7 +54,44 @@
 @RequiresPresenter(ReaderPresenter::class)
 class ReaderActivity : BaseRxActivity<ReaderPresenter>() {
 
-<<<<<<< HEAD
+    /**
+     * Preferences helper.
+     */
+    private val preferences by injectLazy<PreferencesHelper>()
+
+    /**
+     * The maximum bitmap size supported by the device.
+     */
+    val maxBitmapSize by lazy { GLUtil.getMaxTextureSize() }
+
+    /**
+     * Viewer used to display the pages (pager, webtoon, ...).
+     */
+    var viewer: BaseViewer? = null
+        private set
+
+    /**
+     * Whether the menu is currently visible.
+     */
+    var menuVisible = false
+        private set
+
+    /**
+     * System UI helper to hide status & navigation bar on all different API levels.
+     */
+    private var systemUi: SystemUiHelper? = null
+
+    /**
+     * Configuration at reader level, like background color or forced orientation.
+     */
+    private var config: ReaderConfig? = null
+
+    /**
+     * Progress dialog used when switching chapters from the menu buttons.
+     */
+    @Suppress("DEPRECATION")
+    private var progressDialog: ProgressDialog? = null
+
     companion object {
         @Suppress("unused")
         const val LEFT_TO_RIGHT = 1
@@ -76,76 +99,6 @@
         const val VERTICAL = 3
         const val WEBTOON = 4
 
-        const val WHITE_THEME = 0
-        const val BLACK_THEME = 1
-
-        const val MENU_VISIBLE = "menu_visible"
-        // --> EH
-        const val EH_UTILS_VISIBLE = "eh_utils_visible"
-        // <-- EH
-
-        fun newIntent(context: Context, manga: Manga, chapter: Chapter): Intent {
-            SharedData.put(ReaderEvent(manga, chapter))
-            return Intent(context, ReaderActivity::class.java)
-        }
-    }
-
-    private var viewer: BaseReader? = null
-
-    val subscriptions by lazy { CompositeSubscription() }
-
-    // --> EH
-    private var autoscrollSubscription: Subscription? = null
-    // <-- EH
-
-    private var customBrightnessSubscription: Subscription? = null
-=======
-    /**
-     * Preferences helper.
-     */
-    private val preferences by injectLazy<PreferencesHelper>()
->>>>>>> e47dd3d5
-
-    /**
-     * The maximum bitmap size supported by the device.
-     */
-    val maxBitmapSize by lazy { GLUtil.getMaxTextureSize() }
-
-    /**
-     * Viewer used to display the pages (pager, webtoon, ...).
-     */
-    var viewer: BaseViewer? = null
-        private set
-
-    /**
-     * Whether the menu is currently visible.
-     */
-    var menuVisible = false
-        private set
-
-    /**
-     * System UI helper to hide status & navigation bar on all different API levels.
-     */
-    private var systemUi: SystemUiHelper? = null
-
-    /**
-     * Configuration at reader level, like background color or forced orientation.
-     */
-    private var config: ReaderConfig? = null
-
-    /**
-     * Progress dialog used when switching chapters from the menu buttons.
-     */
-    @Suppress("DEPRECATION")
-    private var progressDialog: ProgressDialog? = null
-
-    companion object {
-        @Suppress("unused")
-        const val LEFT_TO_RIGHT = 1
-        const val RIGHT_TO_LEFT = 2
-        const val VERTICAL = 3
-        const val WEBTOON = 4
-
         fun newIntent(context: Context, manga: Manga, chapter: Chapter): Intent {
             val intent = Intent(context, ReaderActivity::class.java)
             intent.putExtra("manga", manga.id)
@@ -154,16 +107,9 @@
         }
     }
 
-<<<<<<< HEAD
-    // --> EH
-    private var ehUtilsVisible = false
-    // <-- EH
-
-=======
     /**
      * Called when the activity is created. Initializes the presenter and configuration.
      */
->>>>>>> e47dd3d5
     override fun onCreate(savedState: Bundle?) {
         setTheme(when (preferences.readerTheme().getOrDefault()) {
             0 -> R.style.Theme_Reader_Light
@@ -185,28 +131,13 @@
         }
 
         if (savedState != null) {
-<<<<<<< HEAD
-            menuVisible = savedState.getBoolean(MENU_VISIBLE)
-
-            // --> EH
-            ehUtilsVisible = savedState.getBoolean(EH_UTILS_VISIBLE)
-            // <-- EH
-=======
             menuVisible = savedState.getBoolean(::menuVisible.name)
->>>>>>> e47dd3d5
         }
 
         config = ReaderConfig()
         initializeMenu()
     }
 
-<<<<<<< HEAD
-        // --> EH
-        setEhUtilsVisibility(ehUtilsVisible)
-        // <-- EH
-
-        maxBitmapSize = GLUtil.getMaxTextureSize()
-=======
     /**
      * Called when the activity is destroyed. Cleans up the viewer, configuration and any view.
      */
@@ -219,7 +150,6 @@
         progressDialog?.dismiss()
         progressDialog = null
     }
->>>>>>> e47dd3d5
 
     /**
      * Called when the activity is saving instance state. Current progress is persisted if this
@@ -230,133 +160,7 @@
         if (!isChangingConfigurations) {
             presenter.onSaveInstanceStateNonConfigurationChange()
         }
-<<<<<<< HEAD
-
-        // --> EH
-        subscriptions += expand_eh_button.clicks().subscribe {
-            ehUtilsVisible = !ehUtilsVisible
-            setEhUtilsVisibility(ehUtilsVisible)
-        }
-
-        eh_autoscroll_freq.setText(preferences.eh_utilAutoscrollInterval().getOrDefault().let {
-            if(it == -1f)
-                ""
-            else it.toString()
-        })
-
-        subscriptions += eh_autoscroll.checkedChanges()
-                .observeOn(AndroidSchedulers.mainThread())
-                .subscribe {
-                    setupAutoscroll(if(it)
-                        preferences.eh_utilAutoscrollInterval().getOrDefault()
-                    else -1f)
-                }
-
-        subscriptions += eh_autoscroll_freq.textChanges()
-                .observeOn(AndroidSchedulers.mainThread())
-                .subscribe {
-                    val parsed = it?.toString()?.toFloatOrNull()
-
-                    if (parsed == null || parsed <= 0 || parsed > 9999) {
-                        eh_autoscroll_freq.error = "Invalid frequency"
-                        preferences.eh_utilAutoscrollInterval().set(-1f)
-                        eh_autoscroll.isEnabled = false
-                        setupAutoscroll(-1f)
-                    } else {
-                        eh_autoscroll_freq.error = null
-                        preferences.eh_utilAutoscrollInterval().set(parsed)
-                        eh_autoscroll.isEnabled = true
-                        setupAutoscroll(if(eh_autoscroll.isChecked) parsed else -1f)
-                    }
-                }
-
-        subscriptions += eh_autoscroll_help.clicks().subscribe {
-            MaterialDialog.Builder(this)
-                    .title("Autoscroll help")
-                    .content("Automatically scroll to the next page in the specified interval. Interval is specified in seconds.")
-                    .positiveText("Ok")
-                    .show()
-        }
-
-        subscriptions += eh_retry_all.clicks().subscribe {
-            var retried = 0
-
-            viewer?.chapters
-                    ?.flatMap { it.pages ?: emptyList() }
-                    ?.forEachIndexed { index, page ->
-                        var shouldQueuePage = false
-                        if(page.status == Page.ERROR) {
-                            shouldQueuePage = true
-                        } else if(page.status == Page.LOAD_PAGE
-                                || page.status == Page.DOWNLOAD_IMAGE) {
-                            // Do nothing
-                        } else if (page.uri == null) {
-                            shouldQueuePage = true
-                        } else if (!UniFile.fromUri(this, page.uri).exists()) {
-                            shouldQueuePage = true
-                        }
-
-                        if(shouldQueuePage) {
-                            page.status = Page.QUEUE
-                        } else {
-                            return@forEachIndexed
-                        }
-
-                        //If we are using EHentai/ExHentai, get a new image URL
-                        if(presenter.source is EHentai)
-                            page.imageUrl = null
-
-                        if(viewer?.currentPage == index)
-                            presenter.loader.loadPriorizedPage(page)
-                        else
-                            presenter.loader.loadPage(page)
-
-                        retried++
-                    }
-
-            toast("Retrying $retried failed pages...")
-        }
-
-        subscriptions += eh_retry_all_help.clicks().subscribe {
-            MaterialDialog.Builder(this)
-                    .title("Retry all help")
-                    .content("Re-add all failed pages to the download queue.")
-                    .positiveText("Ok")
-                    .show()
-        }
-
-        subscriptions += eh_boost_page.clicks().subscribe {
-            viewer?.let { viewer ->
-                val curPage = viewer.pages.getOrNull(viewer.currentPage)
-                        ?: run {
-                            toast("Cannot find current page!")
-                            return@let
-                        }
-
-                if(curPage.status == Page.ERROR) {
-                    toast("Page failed to load, press the retry button instead!")
-                } else if(curPage.status == Page.LOAD_PAGE || curPage.status == Page.DOWNLOAD_IMAGE) {
-                    toast("This page is already downloading!")
-                } else if(curPage.status == Page.READY) {
-                    toast("This page has already been downloaded!")
-                } else {
-                    presenter.loader.boostPage(curPage)
-                    toast("Boosted current page!")
-                }
-            }
-        }
-
-        subscriptions += eh_boost_page_help.clicks().subscribe {
-            MaterialDialog.Builder(this)
-                    .title("Boost page help")
-                    .content("Normally the downloader can only download a specific amount of pages at the same time. This means you can be waiting for a page to download but the downloader will not start downloading the page until it has a free download slot. Pressing 'Boost page' will force the downloader to begin downloading the current page, regardless of whether or not there is an available slot.")
-                    .positiveText("Ok")
-                    .show()
-        }
-        // <-- EH
-=======
         super.onSaveInstanceState(outState)
->>>>>>> e47dd3d5
     }
 
     /**
@@ -391,16 +195,6 @@
         return true
     }
 
-<<<<<<< HEAD
-    override fun onSaveInstanceState(outState: Bundle) {
-        outState.putBoolean(MENU_VISIBLE, menuVisible)
-
-        // --> EH
-        outState.putBoolean(EH_UTILS_VISIBLE, eh_utils.visibility == View.VISIBLE)
-        // <-- EH
-
-        super.onSaveInstanceState(outState)
-=======
     /**
      * Called when the user clicks the back key or the button on the toolbar. The call is
      * delegated to the presenter.
@@ -408,7 +202,6 @@
     override fun onBackPressed() {
         presenter.onBackPressed()
         super.onBackPressed()
->>>>>>> e47dd3d5
     }
 
     /**
@@ -541,19 +334,6 @@
         please_wait.startAnimation(AnimationUtils.loadAnimation(this, R.anim.fade_in_long))
     }
 
-<<<<<<< HEAD
-    fun onChapterReady(chapter: ReaderChapter) {
-        please_wait.visibility = View.GONE
-        val pages = chapter.pages ?: run { onChapterError(Exception("Null pages")); return }
-        if(pages.isEmpty()) {
-            onChapterError(Exception("Page list empty!"))
-            return
-        }
-        val activePage = pages.getOrElse(chapter.requestedPage) { pages.first() }
-
-        viewer?.onPageListReady(chapter, activePage)
-        setActiveChapter(chapter, activePage.index)
-=======
     /**
      * Called from the presenter whenever a new [viewerChapters] have been set. It delegates the
      * method to the current viewer, but also set the subtitle on the toolbar.
@@ -562,7 +342,6 @@
         please_wait.gone()
         viewer?.setChapters(viewerChapters)
         toolbar.subtitle = viewerChapters.currChapter.chapter.name
->>>>>>> e47dd3d5
     }
 
     /**
@@ -797,26 +576,6 @@
                 .subscribe { setColorFilter(it) }
         }
 
-<<<<<<< HEAD
-        subscriptions += preferences.readerTheme().asObservable()
-                .distinctUntilChanged()
-                .subscribe { applyTheme(it) }
-    }
-
-    private fun setRotation(rotation: Int) {
-        when (rotation) {
-        // Rotation free
-            1 -> requestedOrientation = ActivityInfo.SCREEN_ORIENTATION_UNSPECIFIED
-        // Lock in current rotation
-            2 -> {
-                val currentOrientation = resources.configuration.orientation
-                setRotation(if (currentOrientation == Configuration.ORIENTATION_PORTRAIT) 3 else 4)
-            }
-        // Lock in portrait
-            3 -> requestedOrientation = ActivityInfo.SCREEN_ORIENTATION_SENSOR_PORTRAIT
-        // Lock in landscape
-            4 -> requestedOrientation = ActivityInfo.SCREEN_ORIENTATION_SENSOR_LANDSCAPE
-=======
         /**
          * Called when the reader is being destroyed. It cleans up all the subscriptions.
          */
@@ -824,7 +583,6 @@
             subscriptions.unsubscribe()
             customBrightnessSubscription = null
             customFilterColorSubscription = null
->>>>>>> e47dd3d5
         }
 
         /**
@@ -916,63 +674,6 @@
                 setCustomBrightnessValue(0)
             }
         }
-<<<<<<< HEAD
-    }
-
-    // --> EH
-    private fun setEhUtilsVisibility(visible: Boolean) {
-        if(visible) {
-            eh_utils.visible()
-            expand_eh_button.setImageResource(R.drawable.ic_keyboard_arrow_up_white_32dp)
-        } else {
-            eh_utils.gone()
-            expand_eh_button.setImageResource(R.drawable.ic_keyboard_arrow_down_white_32dp)
-        }
-    }
-    // <-- EH
-
-    private fun setMenuVisibility(visible: Boolean, animate: Boolean = true) {
-        menuVisible = visible
-        if (visible) {
-            systemUi?.show()
-            reader_menu.visibility = View.VISIBLE
-
-            if (animate) {
-                val toolbarAnimation = AnimationUtils.loadAnimation(this, R.anim.enter_from_top)
-                toolbarAnimation.setAnimationListener(object : SimpleAnimationListener() {
-                    override fun onAnimationStart(animation: Animation) {
-                        // Fix status bar being translucent the first time it's opened.
-                        if (Build.VERSION.SDK_INT >= 21) {
-                            window.addFlags(FLAG_DRAWS_SYSTEM_BAR_BACKGROUNDS)
-                        }
-                    }
-                })
-                header.startAnimation(toolbarAnimation)
-
-                val bottomMenuAnimation = AnimationUtils.loadAnimation(this, R.anim.enter_from_bottom)
-                // --> EH
-//                toolbar.startAnimation(bottomMenuAnimation)
-                reader_menu_bottom.startAnimation(bottomMenuAnimation)
-                // <-- EH
-            }
-        } else {
-            systemUi?.hide()
-
-            if (animate) {
-                val toolbarAnimation = AnimationUtils.loadAnimation(this, R.anim.exit_to_top)
-                toolbarAnimation.setAnimationListener(object : SimpleAnimationListener() {
-                    override fun onAnimationEnd(animation: Animation) {
-                        reader_menu.visibility = View.GONE
-                    }
-                })
-                header.startAnimation(toolbarAnimation)
-
-                val bottomMenuAnimation = AnimationUtils.loadAnimation(this, R.anim.exit_to_bottom)
-                // --> EH
-//                toolbar.startAnimation(bottomMenuAnimation)
-                reader_menu_bottom.startAnimation(bottomMenuAnimation)
-                // <-- EH
-=======
 
         /**
          * Sets the color filter overlay according to [enabled].
@@ -1013,7 +714,6 @@
                 brightness_overlay.setBackgroundColor(Color.argb(alpha, 0, 0, 0))
             } else {
                 brightness_overlay.visibility = View.GONE
->>>>>>> e47dd3d5
             }
         }
 
@@ -1027,25 +727,4 @@
 
     }
 
-    // --> EH
-    private fun setupAutoscroll(interval: Float) {
-        subscriptions.remove(autoscrollSubscription)
-        autoscrollSubscription = null
-
-        if(interval == -1f) return
-
-        val intervalMs = (interval * 1000).roundToLong()
-        val sub = Observable.interval(intervalMs, intervalMs, TimeUnit.MILLISECONDS)
-                .observeOn(AndroidSchedulers.mainThread())
-                .subscribe {
-                    if(viewer is RightToLeftReader)
-                        viewer?.moveLeft()
-                    else
-                        viewer?.moveRight()
-                }
-
-        autoscrollSubscription = sub
-        subscriptions += sub
-    }
-    // <-- EH
 }