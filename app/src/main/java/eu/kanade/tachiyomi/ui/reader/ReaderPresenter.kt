--- conflicted
+++ resolved
@@ -232,17 +232,16 @@
             requiredLoadKey: String? = null
     ): Observable<ViewerChapters> {
         return loader.loadChapter(chapter)
-<<<<<<< HEAD
-            .andThen(Observable.fromCallable {
-                val chapterPos = chapterList.indexOf(chapter)
-
-                ViewerChapters(chapter,
-                        chapterList.getOrNull(chapterPos - 1),
-                        chapterList.getOrNull(chapterPos + 1))
-            })
-            .observeOn(AndroidSchedulers.mainThread())
-            .doOnNext { newChapters ->
-                // Add new references first to avoid unnecessary recycling
+                .andThen(Observable.fromCallable {
+                    val chapterPos = chapterList.indexOf(chapter)
+
+                    ViewerChapters(chapter,
+                            chapterList.getOrNull(chapterPos - 1),
+                            chapterList.getOrNull(chapterPos + 1))
+                })
+                .observeOn(AndroidSchedulers.mainThread())
+                .doOnNext { newChapters ->
+                    // Add new references first to avoid unnecessary recycling
                 newChapters.ref()
 
                 // Ensure that we haven't made another load request in the meantime
@@ -257,25 +256,6 @@
                     newChapters.unref()
                 }
             }
-=======
-                .andThen(Observable.fromCallable {
-                    val chapterPos = chapterList.indexOf(chapter)
-
-                    ViewerChapters(chapter,
-                            chapterList.getOrNull(chapterPos - 1),
-                            chapterList.getOrNull(chapterPos + 1))
-                })
-                .observeOn(AndroidSchedulers.mainThread())
-                .doOnNext { newChapters ->
-                    val oldChapters = viewerChaptersRelay.value
-
-                    // Add new references first to avoid unnecessary recycling
-                    newChapters.ref()
-                    oldChapters?.unref()
-
-                    viewerChaptersRelay.call(newChapters)
-                }
->>>>>>> ba674935
     }
 
     /**
@@ -291,19 +271,11 @@
         loadKey = newLoadKey
 
         activeChapterSubscription?.unsubscribe()
-<<<<<<< HEAD
         activeChapterSubscription = getLoadObservable(loader, chapter, newLoadKey)
-            .toCompletable()
-            .onErrorComplete()
-            .subscribe()
-            .also(::add)
-=======
-        activeChapterSubscription = getLoadObservable(loader, chapter)
                 .toCompletable()
                 .onErrorComplete()
                 .subscribe()
                 .also(::add)
->>>>>>> ba674935
     }
 
     /**
@@ -502,13 +474,8 @@
 
         // Pictures directory.
         val destDir = File(Environment.getExternalStorageDirectory().absolutePath +
-<<<<<<< HEAD
-                           File.separator + Environment.DIRECTORY_PICTURES +
-                           File.separator + "TachiyomiEH")
-=======
                 File.separator + Environment.DIRECTORY_PICTURES +
-                File.separator + "Tachiyomi")
->>>>>>> ba674935
+                File.separator + "TachiyomiEH")
 
         // Copy file in background.
         Observable.fromCallable { saveImage(page, destDir, manga) }
