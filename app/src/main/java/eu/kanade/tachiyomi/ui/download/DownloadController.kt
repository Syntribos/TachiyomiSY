--- conflicted
+++ resolved
@@ -1,19 +1,5 @@
 package eu.kanade.tachiyomi.ui.download
 
-<<<<<<< HEAD
-import android.view.*
-import eu.kanade.tachiyomi.R
-import eu.kanade.tachiyomi.data.download.DownloadService
-import eu.kanade.tachiyomi.data.download.model.Download
-import eu.kanade.tachiyomi.source.model.Page
-import eu.kanade.tachiyomi.ui.base.controller.NucleusController
-import kotlinx.android.synthetic.main.download_controller.*
-import rx.Observable
-import rx.Subscription
-import rx.android.schedulers.AndroidSchedulers
-import java.util.*
-import java.util.concurrent.TimeUnit
-=======
 import android.view.LayoutInflater
 import android.view.Menu
 import android.view.MenuInflater
@@ -36,20 +22,14 @@
 import rx.Observable
 import rx.Subscription
 import rx.android.schedulers.AndroidSchedulers
->>>>>>> 264e0436
 
 /**
  * Controller that shows the currently active downloads.
  * Uses R.layout.fragment_download_queue.
  */
-<<<<<<< HEAD
-class DownloadController : NucleusController<DownloadPresenter>(),
-    DownloadAdapter.OnItemReleaseListener {
-=======
 class DownloadController :
     NucleusController<DownloadControllerBinding, DownloadPresenter>(),
     DownloadAdapter.DownloadItemListener {
->>>>>>> 264e0436
 
     /**
      * Adapter containing the active downloads.
@@ -71,12 +51,8 @@
     }
 
     override fun inflateView(inflater: LayoutInflater, container: ViewGroup): View {
-<<<<<<< HEAD
-        return inflater.inflate(R.layout.download_controller, container, false)
-=======
         binding = DownloadControllerBinding.inflate(inflater)
         return binding.root
->>>>>>> 264e0436
     }
 
     override fun createPresenter(): DownloadPresenter {
@@ -95,27 +71,6 @@
 
         // Initialize adapter.
         adapter = DownloadAdapter(this@DownloadController)
-<<<<<<< HEAD
-        recycler.adapter = adapter
-        adapter?.isHandleDragEnabled = true
-
-        // Set the layout manager for the recycler and fixed size.
-        recycler.layoutManager = androidx.recyclerview.widget.LinearLayoutManager(view.context)
-        recycler.setHasFixedSize(true)
-
-        // Suscribe to changes
-        DownloadService.runningRelay
-                .observeOn(AndroidSchedulers.mainThread())
-                .subscribeUntilDestroy { onQueueStatusChange(it) }
-
-        presenter.getDownloadStatusObservable()
-                .observeOn(AndroidSchedulers.mainThread())
-                .subscribeUntilDestroy { onStatusChange(it) }
-
-        presenter.getDownloadProgressObservable()
-                .observeOn(AndroidSchedulers.mainThread())
-                .subscribeUntilDestroy { onUpdateDownloadedPages(it) }
-=======
         binding.recycler.adapter = adapter
         adapter?.isHandleDragEnabled = true
 
@@ -152,7 +107,6 @@
         presenter.getDownloadProgressObservable()
             .observeOn(AndroidSchedulers.mainThread())
             .subscribeUntilDestroy { onUpdateDownloadedPages(it) }
->>>>>>> 264e0436
     }
 
     override fun onDestroyView(view: View) {
@@ -169,41 +123,17 @@
     }
 
     override fun onPrepareOptionsMenu(menu: Menu) {
-<<<<<<< HEAD
-        // Set start button visibility.
-        menu.findItem(R.id.start_queue).isVisible = !isRunning && !presenter.downloadQueue.isEmpty()
-
-        // Set pause button visibility.
-        menu.findItem(R.id.pause_queue).isVisible = isRunning
-
-        // Set clear button visibility.
-        menu.findItem(R.id.clear_queue).isVisible = !presenter.downloadQueue.isEmpty()
-=======
         menu.findItem(R.id.clear_queue).isVisible = !presenter.downloadQueue.isEmpty()
         menu.findItem(R.id.reorder).isVisible = !presenter.downloadQueue.isEmpty()
->>>>>>> 264e0436
     }
 
     override fun onOptionsItemSelected(item: MenuItem): Boolean {
         val context = applicationContext ?: return false
         when (item.itemId) {
-<<<<<<< HEAD
-            R.id.start_queue -> DownloadService.start(context)
-            R.id.pause_queue -> {
-                DownloadService.stop(context)
-                presenter.pauseDownloads()
-            }
-=======
->>>>>>> 264e0436
             R.id.clear_queue -> {
                 DownloadService.stop(context)
                 presenter.clearQueue()
             }
-<<<<<<< HEAD
-            else -> return super.onOptionsItemSelected(item)
-        }
-        return true
-=======
             R.id.newest, R.id.oldest -> {
                 val adapter = adapter ?: return false
                 val items = adapter.currentItems.sortedBy { it.download.chapter.date_upload }
@@ -217,7 +147,6 @@
             }
         }
         return super.onOptionsItemSelected(item)
->>>>>>> 264e0436
     }
 
     /**
@@ -248,24 +177,6 @@
      */
     private fun observeProgress(download: Download) {
         val subscription = Observable.interval(50, TimeUnit.MILLISECONDS)
-<<<<<<< HEAD
-                // Get the sum of percentages for all the pages.
-                .flatMap {
-                    Observable.from(download.pages)
-                            .map(Page::progress)
-                            .reduce { x, y -> x + y }
-                }
-                // Keep only the latest emission to avoid backpressure.
-                .onBackpressureLatest()
-                .observeOn(AndroidSchedulers.mainThread())
-                .subscribe { progress ->
-                    // Update the view only if the progress has changed.
-                    if (download.totalProgress != progress) {
-                        download.totalProgress = progress
-                        onUpdateProgress(download)
-                    }
-                }
-=======
             // Get the sum of percentages for all the pages.
             .flatMap {
                 Observable.from(download.pages)
@@ -282,7 +193,6 @@
                     onUpdateProgress(download)
                 }
             }
->>>>>>> 264e0436
 
         // Avoid leaking subscriptions
         progressSubscriptions.remove(download)?.unsubscribe()
@@ -328,11 +238,7 @@
      *
      * @param download the download whose progress has changed.
      */
-<<<<<<< HEAD
-    fun onUpdateProgress(download: Download) {
-=======
     private fun onUpdateProgress(download: Download) {
->>>>>>> 264e0436
         getHolder(download)?.notifyProgress()
     }
 
@@ -341,11 +247,7 @@
      *
      * @param download the download whose page has been downloaded.
      */
-<<<<<<< HEAD
-    fun onUpdateDownloadedPages(download: Download) {
-=======
     private fun onUpdateDownloadedPages(download: Download) {
->>>>>>> 264e0436
         getHolder(download)?.notifyDownloadedPages()
     }
 
@@ -356,11 +258,7 @@
      * @return the holder of the download or null if it's not bound.
      */
     private fun getHolder(download: Download): DownloadHolder? {
-<<<<<<< HEAD
-        return recycler?.findViewHolderForItemId(download.chapter.id!!) as? DownloadHolder
-=======
         return binding.recycler.findViewHolderForItemId(download.chapter.id!!) as? DownloadHolder
->>>>>>> 264e0436
     }
 
     /**
@@ -368,12 +266,6 @@
      */
     private fun setInformationView() {
         if (presenter.downloadQueue.isEmpty()) {
-<<<<<<< HEAD
-            empty_view?.show(R.drawable.ic_file_download_black_128dp,
-                    R.string.information_no_downloads)
-        } else {
-            empty_view?.hide()
-=======
             binding.emptyView.show(R.string.information_no_downloads)
             binding.fab.hide()
         } else {
@@ -387,7 +279,6 @@
                     R.drawable.ic_play_arrow_24dp
                 }
             )
->>>>>>> 264e0436
         }
     }
 
@@ -402,8 +293,6 @@
         presenter.reorder(downloads)
     }
 
-<<<<<<< HEAD
-=======
     /**
      * Called when the menu item of a download is pressed
      *
@@ -438,5 +327,4 @@
             }
         }
     }
->>>>>>> 264e0436
 }