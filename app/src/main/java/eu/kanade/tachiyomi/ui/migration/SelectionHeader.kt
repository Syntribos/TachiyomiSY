package eu.kanade.tachiyomi.ui.migration

import android.view.View
import eu.davidea.flexibleadapter.FlexibleAdapter
import eu.davidea.flexibleadapter.items.AbstractHeaderItem
import eu.davidea.flexibleadapter.items.IFlexible
import eu.kanade.tachiyomi.R
import eu.kanade.tachiyomi.ui.base.holder.BaseFlexibleViewHolder
<<<<<<< HEAD
import kotlinx.android.synthetic.main.catalogue_main_controller_card.*
=======
import kotlinx.android.synthetic.main.source_main_controller_card_header.title
>>>>>>> 264e0436

/**
 * Item that contains the selection header.
 */
class SelectionHeader : AbstractHeaderItem<SelectionHeader.Holder>() {

    /**
     * Returns the layout resource of this item.
     */
    override fun getLayoutRes(): Int {
        return R.layout.source_main_controller_card_header
    }

    /**
     * Creates a new view holder for this item.
     */
<<<<<<< HEAD
    override fun createViewHolder(view: View, adapter: FlexibleAdapter<IFlexible<androidx.recyclerview.widget.RecyclerView.ViewHolder>>): Holder {
        return SelectionHeader.Holder(view, adapter)
=======
    override fun createViewHolder(view: View, adapter: FlexibleAdapter<IFlexible<RecyclerView.ViewHolder>>): Holder {
        return Holder(view, adapter)
>>>>>>> 264e0436
    }

    /**
     * Binds this item to the given view holder.
     */
<<<<<<< HEAD
    override fun bindViewHolder(adapter: FlexibleAdapter<IFlexible<androidx.recyclerview.widget.RecyclerView.ViewHolder>>, holder: Holder,
                                position: Int, payloads: List<Any?>?) {
=======
    override fun bindViewHolder(
        adapter: FlexibleAdapter<IFlexible<RecyclerView.ViewHolder>>,
        holder: Holder,
        position: Int,
        payloads: List<Any?>?
    ) {
>>>>>>> 264e0436
        // Intentionally empty
    }

    class Holder(view: View, adapter: FlexibleAdapter<*>) : BaseFlexibleViewHolder(view, adapter) {
        init {
            title.text = view.context.getString(R.string.migration_selection_prompt)
        }
    }

    override fun equals(other: Any?): Boolean {
        return other is SelectionHeader
    }

    override fun hashCode(): Int {
        return 0
    }
}<|MERGE_RESOLUTION|>--- conflicted
+++ resolved
@@ -1,16 +1,13 @@
 package eu.kanade.tachiyomi.ui.migration
 
 import android.view.View
+import androidx.recyclerview.widget.RecyclerView
 import eu.davidea.flexibleadapter.FlexibleAdapter
 import eu.davidea.flexibleadapter.items.AbstractHeaderItem
 import eu.davidea.flexibleadapter.items.IFlexible
 import eu.kanade.tachiyomi.R
 import eu.kanade.tachiyomi.ui.base.holder.BaseFlexibleViewHolder
-<<<<<<< HEAD
-import kotlinx.android.synthetic.main.catalogue_main_controller_card.*
-=======
 import kotlinx.android.synthetic.main.source_main_controller_card_header.title
->>>>>>> 264e0436
 
 /**
  * Item that contains the selection header.
@@ -27,29 +24,19 @@
     /**
      * Creates a new view holder for this item.
      */
-<<<<<<< HEAD
-    override fun createViewHolder(view: View, adapter: FlexibleAdapter<IFlexible<androidx.recyclerview.widget.RecyclerView.ViewHolder>>): Holder {
-        return SelectionHeader.Holder(view, adapter)
-=======
     override fun createViewHolder(view: View, adapter: FlexibleAdapter<IFlexible<RecyclerView.ViewHolder>>): Holder {
         return Holder(view, adapter)
->>>>>>> 264e0436
     }
 
     /**
      * Binds this item to the given view holder.
      */
-<<<<<<< HEAD
-    override fun bindViewHolder(adapter: FlexibleAdapter<IFlexible<androidx.recyclerview.widget.RecyclerView.ViewHolder>>, holder: Holder,
-                                position: Int, payloads: List<Any?>?) {
-=======
     override fun bindViewHolder(
         adapter: FlexibleAdapter<IFlexible<RecyclerView.ViewHolder>>,
         holder: Holder,
         position: Int,
         payloads: List<Any?>?
     ) {
->>>>>>> 264e0436
         // Intentionally empty
     }
 
