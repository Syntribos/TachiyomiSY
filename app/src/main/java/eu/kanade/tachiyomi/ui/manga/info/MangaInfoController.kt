package eu.kanade.tachiyomi.ui.manga.info

<<<<<<< HEAD
import android.app.Dialog
import android.app.PendingIntent
import android.content.ClipData
import android.content.ClipboardManager
import android.content.Context
import android.content.Intent
import android.graphics.Bitmap
import android.graphics.drawable.Drawable
import android.os.Build
import android.os.Bundle
import android.view.*
import android.widget.Toast
import androidx.core.content.pm.ShortcutInfoCompat
import androidx.core.content.pm.ShortcutManagerCompat
import androidx.core.graphics.drawable.IconCompat
import com.afollestad.materialdialogs.MaterialDialog
import com.bumptech.glide.load.engine.DiskCacheStrategy
import com.bumptech.glide.load.resource.bitmap.RoundedCorners
import com.bumptech.glide.request.target.SimpleTarget
import com.bumptech.glide.request.transition.Transition
import com.bumptech.glide.signature.ObjectKey
import com.elvishew.xlog.XLog
import com.google.gson.Gson
import com.jakewharton.rxbinding.support.v4.widget.refreshes
import com.jakewharton.rxbinding.view.clicks
import com.jakewharton.rxbinding.view.longClicks
=======
import android.content.Context
import android.content.Intent
import android.text.TextUtils
import android.view.LayoutInflater
import android.view.View
import android.view.ViewGroup
import androidx.core.content.ContextCompat
import com.bumptech.glide.load.engine.DiskCacheStrategy
>>>>>>> 264e0436
import eu.kanade.tachiyomi.R
import eu.kanade.tachiyomi.data.database.models.Category
import eu.kanade.tachiyomi.data.database.models.Manga
import eu.kanade.tachiyomi.data.glide.GlideApp
<<<<<<< HEAD
import eu.kanade.tachiyomi.data.notification.NotificationReceiver
import eu.kanade.tachiyomi.data.preference.PreferencesHelper
import eu.kanade.tachiyomi.data.preference.getOrDefault
=======
import eu.kanade.tachiyomi.data.glide.toMangaThumbnail
import eu.kanade.tachiyomi.data.preference.PreferencesHelper
import eu.kanade.tachiyomi.data.preference.getOrDefault
import eu.kanade.tachiyomi.databinding.MangaInfoControllerBinding
>>>>>>> 264e0436
import eu.kanade.tachiyomi.source.Source
import eu.kanade.tachiyomi.source.SourceManager
import eu.kanade.tachiyomi.source.model.SManga
import eu.kanade.tachiyomi.source.online.HttpSource
<<<<<<< HEAD
import eu.kanade.tachiyomi.source.online.all.MergedSource
import eu.kanade.tachiyomi.ui.base.controller.DialogController
import eu.kanade.tachiyomi.ui.base.controller.NucleusController
import eu.kanade.tachiyomi.ui.base.controller.withFadeTransaction
import eu.kanade.tachiyomi.ui.catalogue.CatalogueController
import eu.kanade.tachiyomi.ui.catalogue.global_search.CatalogueSearchController
import eu.kanade.tachiyomi.ui.library.ChangeMangaCategoriesDialog
import eu.kanade.tachiyomi.ui.main.MainActivity
import eu.kanade.tachiyomi.ui.manga.MangaController
import eu.kanade.tachiyomi.util.*
import exh.EH_SOURCE_ID
import exh.EXH_SOURCE_ID
import exh.MERGED_SOURCE_ID
import exh.NHENTAI_SOURCE_ID
import exh.ui.webview.WebViewActivity
import jp.wasabeef.glide.transformations.CropSquareTransformation
import jp.wasabeef.glide.transformations.MaskTransformation
import kotlinx.android.synthetic.main.manga_info_controller.*
import kotlinx.coroutines.*
import uy.kohesive.injekt.injectLazy
import java.text.DateFormat
import java.text.DecimalFormat
import java.util.*
import kotlin.coroutines.CoroutineContext
=======
import eu.kanade.tachiyomi.ui.base.controller.NucleusController
import eu.kanade.tachiyomi.ui.base.controller.withFadeTransaction
import eu.kanade.tachiyomi.ui.browse.source.browse.BrowseSourceController
import eu.kanade.tachiyomi.ui.browse.source.globalsearch.GlobalSearchController
import eu.kanade.tachiyomi.ui.library.ChangeMangaCategoriesDialog
import eu.kanade.tachiyomi.ui.library.LibraryController
import eu.kanade.tachiyomi.ui.main.MainActivity
import eu.kanade.tachiyomi.ui.manga.MangaController
import eu.kanade.tachiyomi.ui.recent.history.HistoryController
import eu.kanade.tachiyomi.ui.recent.updates.UpdatesController
import eu.kanade.tachiyomi.ui.webview.WebViewActivity
import eu.kanade.tachiyomi.util.system.copyToClipboard
import eu.kanade.tachiyomi.util.system.toast
import eu.kanade.tachiyomi.util.view.gone
import eu.kanade.tachiyomi.util.view.setChips
import eu.kanade.tachiyomi.util.view.snack
import eu.kanade.tachiyomi.util.view.visible
import eu.kanade.tachiyomi.util.view.visibleIf
import java.text.DateFormat
import java.text.DecimalFormat
import java.util.Date
import kotlinx.coroutines.flow.launchIn
import kotlinx.coroutines.flow.onEach
import reactivecircus.flowbinding.android.view.clicks
import reactivecircus.flowbinding.android.view.longClicks
import reactivecircus.flowbinding.swiperefreshlayout.refreshes
import uy.kohesive.injekt.Injekt
import uy.kohesive.injekt.api.get
import uy.kohesive.injekt.injectLazy
>>>>>>> 264e0436

/**
 * Fragment that shows manga information.
 * Uses R.layout.manga_info_controller.
 * UI related actions should be called from here.
 */
<<<<<<< HEAD
class MangaInfoController : NucleusController<MangaInfoPresenter>(),
        ChangeMangaCategoriesDialog.Listener, CoroutineScope {

    /**
     * Preferences helper.
     */
    private val preferences: PreferencesHelper by injectLazy()

    // EXH -->
    private var lastMangaThumbnail: String? = null

    private val smartSearchConfig get() = (parentController as MangaController).smartSearchConfig

    override val coroutineContext: CoroutineContext = Job() + Dispatchers.Main

    private val gson: Gson by injectLazy()

    private val sourceManager: SourceManager by injectLazy()
    // EXH <--

    init {
        setHasOptionsMenu(true)
        setOptionsMenuHidden(true)
    }

    override fun createPresenter(): MangaInfoPresenter {
        val ctrl = parentController as MangaController
        return MangaInfoPresenter(ctrl.manga!!, ctrl.source!!, ctrl.smartSearchConfig,
                ctrl.chapterCountRelay, ctrl.lastUpdateRelay, ctrl.mangaFavoriteRelay)
    }

    override fun inflateView(inflater: LayoutInflater, container: ViewGroup): View {
        return inflater.inflate(R.layout.manga_info_controller, container, false)
=======
class MangaInfoController(private val fromSource: Boolean = false) :
    NucleusController<MangaInfoControllerBinding, MangaInfoPresenter>(),
    ChangeMangaCategoriesDialog.Listener {

    private val preferences: PreferencesHelper by injectLazy()

    private val dateFormat: DateFormat by lazy {
        preferences.dateFormat().getOrDefault()
    }

    private var initialLoad: Boolean = true

    private var thumbnailUrl: String? = null

    override fun createPresenter(): MangaInfoPresenter {
        val ctrl = parentController as MangaController
        return MangaInfoPresenter(
            ctrl.manga!!, ctrl.source!!,
            ctrl.chapterCountRelay, ctrl.lastUpdateRelay, ctrl.mangaFavoriteRelay
        )
    }

    override fun inflateView(inflater: LayoutInflater, container: ViewGroup): View {
        binding = MangaInfoControllerBinding.inflate(inflater)
        return binding.root
>>>>>>> 264e0436
    }

    override fun onViewCreated(view: View) {
        super.onViewCreated(view)

<<<<<<< HEAD
        // Set onclickListener to toggle favorite when FAB clicked.
        fab_favorite.clicks().subscribeUntilDestroy { onFabClick() }

        // Set onLongClickListener to manage categories when FAB is clicked.
        fab_favorite.longClicks().subscribeUntilDestroy{ onFabLongClick() }

        // Set SwipeRefresh to refresh manga data.
        swipe_refresh.refreshes().subscribeUntilDestroy { fetchMangaFromSource() }

        manga_full_title.longClicks().subscribeUntilDestroy {
            copyToClipboard(view.context.getString(R.string.title), manga_full_title.text.toString())
        }

        manga_full_title.clicks().subscribeUntilDestroy {
            performGlobalSearch(manga_full_title.text.toString())
        }

        manga_artist.longClicks().subscribeUntilDestroy {
            copyToClipboard(manga_artist_label.text.toString(), manga_artist.text.toString())
        }

        manga_artist.clicks().subscribeUntilDestroy {
            //EXH Special case E-Hentai/ExHentai to use tag based search
            var text = manga_artist.text.toString()
            if(isEHentaiBasedSource())
                text = wrapTag("artist", text)
            performGlobalSearch(text)
        }

        manga_author.longClicks().subscribeUntilDestroy {
            //EXH Special case E-Hentai/ExHentai to ignore author field (unused)
            if(!isEHentaiBasedSource())
                copyToClipboard(manga_author.text.toString(), manga_author.text.toString())
        }

        manga_author.clicks().subscribeUntilDestroy {
            //EXH Special case E-Hentai/ExHentai to ignore author field (unused)
            if(!isEHentaiBasedSource())
                performGlobalSearch(manga_author.text.toString())
        }

        manga_summary.longClicks().subscribeUntilDestroy {
            copyToClipboard(view.context.getString(R.string.description), manga_summary.text.toString())
        }

        manga_genres_tags.setOnTagClickListener { tag ->
            //EXH Special case E-Hentai/ExHentai to use tag based search
            var text = tag
            if(isEHentaiBasedSource() || presenter.source.id == NHENTAI_SOURCE_ID) {
                val parsed = parseTag(text)
                text = wrapTag(parsed.first, parsed.second.substringBefore('|').trim())
            }
            performGlobalSearch(text)
        }

        manga_cover.longClicks().subscribeUntilDestroy {
            copyToClipboard(view.context.getString(R.string.title), presenter.manga.title)
        }

        // EXH -->
        smartSearchConfig?.let { smartSearchConfig ->
            smartsearch_buttons.visible()

            smartsearch_merge_btn.clicks().subscribeUntilDestroy {
                // Init presenter here to avoid threading issues
                presenter

                launch {
                    try {
                        val mergedManga = withContext(Dispatchers.IO + NonCancellable) {
                            presenter.smartSearchMerge(presenter.manga, smartSearchConfig.origMangaId)
                        }

                        parentController?.router?.pushController(MangaController(mergedManga,
                                true,
                                update = true).withFadeTransaction())
                        applicationContext?.toast("Manga merged!")
                    } catch(e: Exception) {
                        if(e is CancellationException) throw e
                        else {
                            applicationContext?.toast("Failed to merge manga: ${e.message}")
                        }
                    }
                }
            }
        }
        // EXH <--
    }

    override fun onCreateOptionsMenu(menu: Menu, inflater: MenuInflater) {
        inflater.inflate(R.menu.manga_info, menu)
    }

    override fun onOptionsItemSelected(item: MenuItem): Boolean {
        when (item.itemId) {
            // EXH -->
//            R.id.action_smart_search -> openSmartSearch()
            // EXH <--
            R.id.action_open_in_browser -> openInBrowser()
            R.id.action_open_in_web_view -> openInWebView()
            R.id.action_share -> shareManga()
            R.id.action_add_to_home_screen -> addToHomeScreen()
            else -> return super.onOptionsItemSelected(item)
        }
        return true
    }


    // EXH -->
    private fun openSmartSearch() {
        val smartSearchConfig = CatalogueController.SmartSearchConfig(presenter.manga.title, presenter.manga.id!!)

        parentController?.router?.pushController(CatalogueController(Bundle().apply {
            putParcelable(CatalogueController.SMART_SEARCH_CONFIG, smartSearchConfig)
        }).withFadeTransaction())
    }
    // EXH <--
=======
        binding.btnFavorite.clicks()
            .onEach { onFavoriteClick() }
            .launchIn(scope)

        if (presenter.manga.favorite && presenter.getCategories().isNotEmpty()) {
            binding.btnCategories.visible()
        }
        binding.btnCategories.clicks()
            .onEach { onCategoriesClick() }
            .launchIn(scope)

        if (presenter.source is HttpSource) {
            binding.btnWebview.visible()
            binding.btnShare.visible()

            binding.btnWebview.clicks()
                .onEach { openInWebView() }
                .launchIn(scope)
            binding.btnShare.clicks()
                .onEach { shareManga() }
                .launchIn(scope)
        }

        // Set SwipeRefresh to refresh manga data.
        binding.swipeRefresh.refreshes()
            .onEach { fetchMangaFromSource() }
            .launchIn(scope)

        binding.mangaFullTitle.longClicks()
            .onEach {
                activity?.copyToClipboard(view.context.getString(R.string.title), binding.mangaFullTitle.text.toString())
            }
            .launchIn(scope)

        binding.mangaFullTitle.clicks()
            .onEach {
                performGlobalSearch(binding.mangaFullTitle.text.toString())
            }
            .launchIn(scope)

        binding.mangaArtist.longClicks()
            .onEach {
                activity?.copyToClipboard(binding.mangaArtistLabel.text.toString(), binding.mangaArtist.text.toString())
            }
            .launchIn(scope)

        binding.mangaArtist.clicks()
            .onEach {
                performGlobalSearch(binding.mangaArtist.text.toString())
            }
            .launchIn(scope)

        binding.mangaAuthor.longClicks()
            .onEach {
                activity?.copyToClipboard(binding.mangaAuthor.text.toString(), binding.mangaAuthor.text.toString())
            }
            .launchIn(scope)

        binding.mangaAuthor.clicks()
            .onEach {
                performGlobalSearch(binding.mangaAuthor.text.toString())
            }
            .launchIn(scope)

        binding.mangaSummary.longClicks()
            .onEach {
                activity?.copyToClipboard(view.context.getString(R.string.description), binding.mangaSummary.text.toString())
            }
            .launchIn(scope)

        binding.mangaCover.longClicks()
            .onEach {
                activity?.copyToClipboard(view.context.getString(R.string.title), presenter.manga.title)
            }
            .launchIn(scope)
    }
>>>>>>> 264e0436

    /**
     * Check if manga is initialized.
     * If true update view with manga information,
     * if false fetch manga information
     *
<<<<<<< HEAD
     * @param manga  manga object containing information about manga.
=======
     * @param manga manga object containing information about manga.
>>>>>>> 264e0436
     * @param source the source of the manga.
     */
    fun onNextManga(manga: Manga, source: Source) {
        if (manga.initialized) {
            // Update view.
            setMangaInfo(manga, source)
<<<<<<< HEAD

            if((parentController as MangaController).update) fetchMangaFromSource()
=======
>>>>>>> 264e0436
        } else {
            // Initialize manga.
            fetchMangaFromSource()
        }
    }

    /**
     * Update the view with manga information.
     *
     * @param manga manga object containing information about manga.
     * @param source the source of the manga.
     */
    private fun setMangaInfo(manga: Manga, source: Source?) {
        val view = view ?: return

<<<<<<< HEAD
        // TODO Duplicated in MigrationProcedureAdapter

        //update full title TextView.
        manga_full_title.text = if (manga.title.isBlank()) {
=======
        // update full title TextView.
        binding.mangaFullTitle.text = if (manga.title.isBlank()) {
>>>>>>> 264e0436
            view.context.getString(R.string.unknown)
        } else {
            manga.title
        }

        // Update artist TextView.
<<<<<<< HEAD
        manga_artist.text = if (manga.artist.isNullOrBlank()) {
=======
        binding.mangaArtist.text = if (manga.artist.isNullOrBlank()) {
>>>>>>> 264e0436
            view.context.getString(R.string.unknown)
        } else {
            manga.artist
        }

        // Update author TextView.
<<<<<<< HEAD
        manga_author.text = if (manga.author.isNullOrBlank()) {
=======
        binding.mangaAuthor.text = if (manga.author.isNullOrBlank()) {
>>>>>>> 264e0436
            view.context.getString(R.string.unknown)
        } else {
            manga.author
        }

        // If manga source is known update source TextView.
<<<<<<< HEAD
        manga_source.text = if (source == null) {
            view.context.getString(R.string.unknown)
            // EXH -->
        } else if(source.id == MERGED_SOURCE_ID) {
            MergedSource.MangaConfig.readFromUrl(gson, manga.url).children.map {
                sourceManager.getOrStub(it.source).toString()
            }.distinct().joinToString()
            // EXH <--
        } else {
            source.toString()
        }

        // EXH -->
        if(source?.id == MERGED_SOURCE_ID) {
            manga_source_label.text = "Sources"
        } else {
            manga_source_label.setText(R.string.manga_info_source_label)
        }
        // EXH <--

        // Update genres list
        if (manga.genre.isNullOrBlank().not()) {
            manga_genres_tags.setTags(manga.genre?.split(", "))
        }

        // Update description TextView.
        manga_summary.text = if (manga.description.isNullOrBlank()) {
            view.context.getString(R.string.unknown)
        } else {
            manga.description
        }

        // Update status TextView.
        manga_status.setText(when (manga.status) {
            SManga.ONGOING -> R.string.ongoing
            SManga.COMPLETED -> R.string.completed
            SManga.LICENSED -> R.string.licensed
            else -> R.string.unknown
        })

        // Set the favorite drawable to the correct one.
        setFavoriteDrawable(manga.favorite)

        // Set cover if it matches
        val tagMatches = lastMangaThumbnail == manga.thumbnail_url
        val coverLoaded = manga_cover.drawable != null
        if ((!tagMatches || !coverLoaded) && !manga.thumbnail_url.isNullOrEmpty()) {
            lastMangaThumbnail = manga.thumbnail_url

            val coverSig = ObjectKey(manga.thumbnail_url ?: "")

            GlideApp.with(view.context)
                    .load(manga)
                    .signature(coverSig)
                    .diskCacheStrategy(DiskCacheStrategy.RESOURCE)
                    .centerCrop()
                    .into(manga_cover)

            if (backdrop != null) {
                GlideApp.with(view.context)
                        .load(manga)
                        .signature(coverSig)
                        .diskCacheStrategy(DiskCacheStrategy.RESOURCE)
                        .centerCrop()
                        .into(backdrop)
            }
        }
    }

    override fun onDestroyView(view: View) {
        manga_genres_tags.setOnTagClickListener(null)
        super.onDestroyView(view)
    }

    // EXH -->
    override fun onDestroy() {
        super.onDestroy()
        cancel()
    }
    // EXH <--
=======
        val mangaSource = source?.toString()
        with(binding.mangaSource) {
            if (mangaSource != null) {
                text = mangaSource
                setOnClickListener {
                    val sourceManager = Injekt.get<SourceManager>()
                    performSearch(sourceManager.getOrStub(source.id).name)
                }
            } else {
                text = view.context.getString(R.string.unknown)
            }
        }

        // Update status TextView.
        binding.mangaStatus.setText(
            when (manga.status) {
                SManga.ONGOING -> R.string.ongoing
                SManga.COMPLETED -> R.string.completed
                SManga.LICENSED -> R.string.licensed
                else -> R.string.unknown
            }
        )

        // Set the favorite drawable to the correct one.
        setFavoriteButtonState(manga.favorite)

        // Set cover if it wasn't already.
        if (binding.mangaCover.drawable == null || manga.thumbnail_url != thumbnailUrl) {
            thumbnailUrl = manga.thumbnail_url
            val mangaThumbnail = manga.toMangaThumbnail()

            GlideApp.with(view.context)
                .load(mangaThumbnail)
                .diskCacheStrategy(DiskCacheStrategy.RESOURCE)
                .centerCrop()
                .into(binding.mangaCover)

            if (binding.backdrop != null) {
                GlideApp.with(view.context)
                    .load(mangaThumbnail)
                    .diskCacheStrategy(DiskCacheStrategy.RESOURCE)
                    .centerCrop()
                    .into(binding.backdrop!!)
            }
        }

        // Manga info section
        if (manga.description.isNullOrBlank() && manga.genre.isNullOrBlank()) {
            hideMangaInfo()
        } else {
            // Update description TextView.
            binding.mangaSummary.text = if (manga.description.isNullOrBlank()) {
                view.context.getString(R.string.unknown)
            } else {
                manga.description
            }

            // Update genres list
            if (!manga.genre.isNullOrBlank()) {
                binding.mangaGenresTagsCompactChips.setChips(manga.getGenres(), this::performSearch)
                binding.mangaGenresTagsFullChips.setChips(manga.getGenres(), this::performSearch)
            } else {
                binding.mangaGenresTagsWrapper.gone()
            }

            // Handle showing more or less info
            binding.mangaSummary.clicks()
                .onEach { toggleMangaInfo(view.context) }
                .launchIn(scope)
            binding.mangaInfoToggle.clicks()
                .onEach { toggleMangaInfo(view.context) }
                .launchIn(scope)

            // Expand manga info if navigated from source listing
            if (initialLoad && fromSource) {
                toggleMangaInfo(view.context)
                initialLoad = false
            }
        }
    }

    private fun hideMangaInfo() {
        binding.mangaSummaryLabel.gone()
        binding.mangaSummary.gone()
        binding.mangaGenresTagsWrapper.gone()
        binding.mangaInfoToggle.gone()
    }

    private fun toggleMangaInfo(context: Context) {
        val isExpanded = binding.mangaInfoToggle.text == context.getString(R.string.manga_info_collapse)

        binding.mangaInfoToggle.text =
            if (isExpanded) {
                context.getString(R.string.manga_info_expand)
            } else {
                context.getString(R.string.manga_info_collapse)
            }

        with(binding.mangaSummary) {
            maxLines =
                if (isExpanded) {
                    3
                } else {
                    Int.MAX_VALUE
                }

            ellipsize =
                if (isExpanded) {
                    TextUtils.TruncateAt.END
                } else {
                    null
                }
        }

        binding.mangaGenresTagsCompact.visibleIf { isExpanded }
        binding.mangaGenresTagsFullChips.visibleIf { !isExpanded }
    }
>>>>>>> 264e0436

    /**
     * Update chapter count TextView.
     *
     * @param count number of chapters.
     */
    fun setChapterCount(count: Float) {
        if (count > 0f) {
<<<<<<< HEAD
            manga_chapters?.text = DecimalFormat("#.#").format(count)
        } else {
            manga_chapters?.text = resources?.getString(R.string.unknown)
=======
            binding.mangaChapters.text = DecimalFormat("#.#").format(count)
        } else {
            binding.mangaChapters.text = resources?.getString(R.string.unknown)
>>>>>>> 264e0436
        }
    }

    fun setLastUpdateDate(date: Date) {
        if (date.time != 0L) {
<<<<<<< HEAD
            manga_last_update?.text = DateFormat.getDateInstance(DateFormat.SHORT).format(date)
        } else {
            manga_last_update?.text = resources?.getString(R.string.unknown)
=======
            binding.mangaLastUpdate.text = dateFormat.format(date)
        } else {
            binding.mangaLastUpdate.text = resources?.getString(R.string.unknown)
>>>>>>> 264e0436
        }
    }

    /**
     * Toggles the favorite status and asks for confirmation to delete downloaded chapters.
     */
    private fun toggleFavorite() {
        val view = view

        val isNowFavorite = presenter.toggleFavorite()
        if (view != null && !isNowFavorite && presenter.hasDownloads()) {
            view.snack(view.context.getString(R.string.delete_downloads_for_manga)) {
                setAction(R.string.action_delete) {
                    presenter.deleteDownloads()
                }
            }
        }
<<<<<<< HEAD
    }

    /**
     * Open the manga in browser.
     */
    private fun openInBrowser() {
        val context = view?.context ?: return
        val source = presenter.source as? HttpSource ?: return

        try {
            // --> EH
            val urlString = source.mangaDetailsRequest(presenter.manga).url.toString()
            if(preferences.eh_incogWebview().getOrDefault()) {
                activity?.startActivity(Intent(activity, WebViewActivity::class.java).apply {
                    putExtra(WebViewActivity.KEY_URL, urlString)
                })
            } else {
                context.openInBrowser(source.mangaDetailsRequest(presenter.manga).url.toString())
            }
            // <-- EH
        } catch (e: Exception) {
            context.toast(e.message)
        }
=======

        binding.btnCategories.visibleIf { isNowFavorite && presenter.getCategories().isNotEmpty() }
>>>>>>> 264e0436
    }

    private fun openInWebView() {
        val source = presenter.source as? HttpSource ?: return

        val url = try {
            source.mangaDetailsRequest(presenter.manga).url.toString()
        } catch (e: Exception) {
            return
        }

<<<<<<< HEAD
        parentController?.router?.pushController(MangaWebViewController(source.id, url)
            .withFadeTransaction())
=======
        val activity = activity ?: return
        val intent = WebViewActivity.newIntent(activity, url, source.id, presenter.manga.title)
        startActivity(intent)
>>>>>>> 264e0436
    }

    /**
     * Called to run Intent with [Intent.ACTION_SEND], which show share dialog.
     */
    private fun shareManga() {
        val context = view?.context ?: return

        val source = presenter.source as? HttpSource ?: return
        try {
            val url = source.mangaDetailsRequest(presenter.manga).url.toString()
            val intent = Intent(Intent.ACTION_SEND).apply {
                type = "text/plain"
                putExtra(Intent.EXTRA_TEXT, url)
            }
            startActivity(Intent.createChooser(intent, context.getString(R.string.action_share)))
        } catch (e: Exception) {
            context.toast(e.message)
        }
    }

    /**
<<<<<<< HEAD
     * Update FAB with correct drawable.
     *
     * @param isFavorite determines if manga is favorite or not.
     */
    private fun setFavoriteDrawable(isFavorite: Boolean) {
        // Set the Favorite drawable to the correct one.
        // Border drawable if false, filled drawable if true.
        fab_favorite?.setImageResource(if (isFavorite)
            R.drawable.ic_bookmark_white_24dp
        else
            R.drawable.ic_add_to_library_24dp)
=======
     * Update favorite button with correct drawable and text.
     *
     * @param isFavorite determines if manga is favorite or not.
     */
    private fun setFavoriteButtonState(isFavorite: Boolean) {
        // Set the Favorite drawable to the correct one.
        // Border drawable if false, filled drawable if true.
        binding.btnFavorite.apply {
            icon = ContextCompat.getDrawable(context, if (isFavorite) R.drawable.ic_favorite_24dp else R.drawable.ic_favorite_border_24dp)
            text = context.getString(if (isFavorite) R.string.in_library else R.string.add_to_library)
            isChecked = isFavorite
        }
>>>>>>> 264e0436
    }

    /**
     * Start fetching manga information from source.
     */
    private fun fetchMangaFromSource() {
        setRefreshing(true)
        // Call presenter and start fetching manga information
        presenter.fetchMangaFromSource()
    }

<<<<<<< HEAD

=======
>>>>>>> 264e0436
    /**
     * Update swipe refresh to stop showing refresh in progress spinner.
     */
    fun onFetchMangaDone() {
        setRefreshing(false)
    }

    /**
     * Update swipe refresh to start showing refresh in progress spinner.
     */
    fun onFetchMangaError(error: Throwable) {
        setRefreshing(false)
        activity?.toast(error.message)
<<<<<<< HEAD

        // [EXH]
        XLog.w("> Failed to fetch manga details!", error)
        XLog.w("> (source.id: %s, source.name: %s, manga.id: %s, manga.url: %s)",
                presenter.source.id,
                presenter.source.name,
                presenter.manga.id,
                presenter.manga.url)
=======
>>>>>>> 264e0436
    }

    /**
     * Set swipe refresh status.
     *
     * @param value whether it should be refreshing or not.
     */
    private fun setRefreshing(value: Boolean) {
<<<<<<< HEAD
        swipe_refresh?.isRefreshing = value
    }

    /**
     * Called when the fab is clicked.
     */
    private fun onFabClick() {
        val manga = presenter.manga
        toggleFavorite()
        if (manga.favorite) {
            val categories = presenter.getCategories()
            val defaultCategory = categories.find { it.id == preferences.defaultCategory() }
            when {
                defaultCategory != null -> presenter.moveMangaToCategory(manga, defaultCategory)
                categories.size <= 1 -> // default or the one from the user
                    presenter.moveMangaToCategory(manga, categories.firstOrNull())
=======
        binding.swipeRefresh.isRefreshing = value
    }

    private fun onFavoriteClick() {
        val manga = presenter.manga

        if (manga.favorite) {
            toggleFavorite()
            activity?.toast(activity?.getString(R.string.manga_removed_library))
        } else {
            val categories = presenter.getCategories()
            val defaultCategoryId = preferences.defaultCategory()
            val defaultCategory = categories.find { it.id == defaultCategoryId }

            when {
                // Default category set
                defaultCategory != null -> {
                    toggleFavorite()
                    presenter.moveMangaToCategory(manga, defaultCategory)
                    activity?.toast(activity?.getString(R.string.manga_added_library))
                }

                // Automatic 'Default' or no categories
                defaultCategoryId == 0 || categories.isEmpty() -> {
                    toggleFavorite()
                    presenter.moveMangaToCategory(manga, null)
                    activity?.toast(activity?.getString(R.string.manga_added_library))
                }

                // Choose a category
>>>>>>> 264e0436
                else -> {
                    val ids = presenter.getMangaCategoryIds(manga)
                    val preselected = ids.mapNotNull { id ->
                        categories.indexOfFirst { it.id == id }.takeIf { it != -1 }
                    }.toTypedArray()

                    ChangeMangaCategoriesDialog(this, listOf(manga), categories, preselected)
<<<<<<< HEAD
                            .showDialog(router)
                }
            }
            activity?.toast(activity?.getString(R.string.manga_added_library))
        } else {
            activity?.toast(activity?.getString(R.string.manga_removed_library))
        }
    }

    /**
     * Called when the fab is long clicked.
     */
    private fun onFabLongClick() {
        val manga = presenter.manga
        if (!manga.favorite) {
            toggleFavorite()
            activity?.toast(activity?.getString(R.string.manga_added_library))
        }
        val categories = presenter.getCategories()
        if (categories.size <= 1) {
            // default or the one from the user then just add to favorite.
            presenter.moveMangaToCategory(manga, categories.firstOrNull())
        } else {
            val ids = presenter.getMangaCategoryIds(manga)
            val preselected = ids.mapNotNull { id ->
                categories.indexOfFirst { it.id == id }.takeIf { it != -1 }
            }.toTypedArray()

            ChangeMangaCategoriesDialog(this, listOf(manga), categories, preselected)
                    .showDialog(router)
        }
=======
                        .showDialog(router)
                }
            }
        }
    }

    private fun onCategoriesClick() {
        val manga = presenter.manga
        val categories = presenter.getCategories()

        val ids = presenter.getMangaCategoryIds(manga)
        val preselected = ids.mapNotNull { id ->
            categories.indexOfFirst { it.id == id }.takeIf { it != -1 }
        }.toTypedArray()

        ChangeMangaCategoriesDialog(this, listOf(manga), categories, preselected)
            .showDialog(router)
>>>>>>> 264e0436
    }

    override fun updateCategoriesForMangas(mangas: List<Manga>, categories: List<Category>) {
        val manga = mangas.firstOrNull() ?: return
<<<<<<< HEAD
        presenter.moveMangaToCategories(manga, categories)
    }

    /**
     * Add a shortcut of the manga to the home screen
     */
    private fun addToHomeScreen() {
        if (Build.VERSION.SDK_INT >= Build.VERSION_CODES.O) {
            // TODO are transformations really unsupported or is it just the Pixel Launcher?
            createShortcutForShape()
        } else {
            ChooseShapeDialog(this).showDialog(router)
        }
    }

    /**
     * Dialog to choose a shape for the icon.
     */
    private class ChooseShapeDialog(bundle: Bundle? = null) : DialogController(bundle) {

        constructor(target: MangaInfoController) : this() {
            targetController = target
        }

        override fun onCreateDialog(savedViewState: Bundle?): Dialog {
            val modes = intArrayOf(R.string.circular_icon,
                    R.string.rounded_icon,
                    R.string.square_icon,
                    R.string.star_icon)

            return MaterialDialog.Builder(activity!!)
                    .title(R.string.icon_shape)
                    .negativeText(android.R.string.cancel)
                    .items(modes.map { activity?.getString(it) })
                    .itemsCallback { _, _, i, _ ->
                        (targetController as? MangaInfoController)?.createShortcutForShape(i)
                    }
                    .build()
        }
    }

    /**
     * Retrieves the bitmap of the shortcut with the requested shape and calls [createShortcut] when
     * the resource is available.
     *
     * @param i The shape index to apply. Defaults to circle crop transformation.
     */
    private fun createShortcutForShape(i: Int = 0) {
        if (activity == null) return
        GlideApp.with(activity!!)
                .asBitmap()
                .load(presenter.manga)
                .diskCacheStrategy(DiskCacheStrategy.NONE)
                .apply {
                    when (i) {
                        0 -> circleCrop()
                        1 -> transform(RoundedCorners(5))
                        2 -> transform(CropSquareTransformation())
                        3 -> centerCrop().transform(MaskTransformation(R.drawable.mask_star))
                    }
                }
                .into(object : SimpleTarget<Bitmap>(96, 96) {
                    override fun onResourceReady(resource: Bitmap, transition: Transition<in Bitmap>?) {
                        createShortcut(resource)
                    }

                    override fun onLoadFailed(errorDrawable: Drawable?) {
                        activity?.toast(R.string.icon_creation_fail)
                    }
                })
    }

    /**
     * Copies a string to clipboard
     *
     * @param label Label to show to the user describing the content
     * @param content the actual text to copy to the board
     */
    private fun copyToClipboard(label: String, content: String) {
        if (content.isBlank()) return

        val activity = activity ?: return
        val view = view ?: return

        val clipboard = activity.getSystemService(Context.CLIPBOARD_SERVICE) as ClipboardManager
        clipboard.primaryClip = ClipData.newPlainText(label, content)

        activity.toast(view.context.getString(R.string.copied_to_clipboard, content.truncateCenter(20)),
                Toast.LENGTH_SHORT)
=======

        if (!manga.favorite) {
            toggleFavorite()
            activity?.toast(activity?.getString(R.string.manga_added_library))
        }

        presenter.moveMangaToCategories(manga, categories)
>>>>>>> 264e0436
    }

    /**
     * Perform a global search using the provided query.
     *
     * @param query the search query to pass to the search controller
     */
<<<<<<< HEAD
    fun performGlobalSearch(query: String) {
        val router = parentController?.router ?: return
        router.pushController(CatalogueSearchController(query).withFadeTransaction())
    }

    // --> EH
    private fun wrapTag(namespace: String, tag: String)
            = if(tag.contains(' '))
        "$namespace:\"$tag$\""
    else
        "$namespace:$tag$"

    private fun parseTag(tag: String) = tag.substringBefore(':').trim() to tag.substringAfter(':').trim()

    private fun isEHentaiBasedSource(): Boolean {
        val sourceId = presenter.source.id
        return sourceId == EH_SOURCE_ID
                || sourceId == EXH_SOURCE_ID
    }
    // <-- EH

    /**
     * Create shortcut using ShortcutManager.
     *
     * @param icon The image of the shortcut.
     */
    private fun createShortcut(icon: Bitmap) {
        val activity = activity ?: return
        val mangaControllerArgs = parentController?.args ?: return

        // Create the shortcut intent.
        val shortcutIntent = activity.intent
                .setAction(MainActivity.SHORTCUT_MANGA)
                .addFlags(Intent.FLAG_ACTIVITY_CLEAR_TOP)
                .putExtra(MangaController.MANGA_EXTRA,
                        mangaControllerArgs.getLong(MangaController.MANGA_EXTRA))

        // Check if shortcut placement is supported
        if (ShortcutManagerCompat.isRequestPinShortcutSupported(activity)) {
            val shortcutId = "manga-shortcut-${presenter.manga.title}-${presenter.source.name}"

            // Create shortcut info
            val shortcutInfo = ShortcutInfoCompat.Builder(activity, shortcutId)
                    .setShortLabel(presenter.manga.title)
                    .setIcon(IconCompat.createWithBitmap(icon))
                    .setIntent(shortcutIntent)
                    .build()

            val successCallback = if (Build.VERSION.SDK_INT >= Build.VERSION_CODES.O) {
                // Create the CallbackIntent.
                val intent = ShortcutManagerCompat.createShortcutResultIntent(activity, shortcutInfo)

                // Configure the intent so that the broadcast receiver gets the callback successfully.
                PendingIntent.getBroadcast(activity, 0, intent, 0)
            } else {
                NotificationReceiver.shortcutCreatedBroadcast(activity)
            }

            // Request shortcut.
            ShortcutManagerCompat.requestPinShortcut(activity, shortcutInfo,
                    successCallback.intentSender)
        }
    }

=======
    private fun performGlobalSearch(query: String) {
        val router = parentController?.router ?: return
        router.pushController(GlobalSearchController(query).withFadeTransaction())
    }

    /**
     * Perform a search using the provided query.
     *
     * @param query the search query to the parent controller
     */
    private fun performSearch(query: String) {
        val router = parentController?.router ?: return

        if (router.backstackSize < 2) {
            return
        }

        when (val previousController = router.backstack[router.backstackSize - 2].controller()) {
            is LibraryController -> {
                router.handleBack()
                previousController.search(query)
            }
            is UpdatesController,
            is HistoryController -> {
                // Manually navigate to LibraryController
                router.handleBack()
                (router.activity as MainActivity).setSelectedNavItem(R.id.nav_library)
                val controller = router.getControllerWithTag(R.id.nav_library.toString()) as LibraryController
                controller.search(query)
            }
            is BrowseSourceController -> {
                router.handleBack()
                previousController.searchWithQuery(query)
            }
        }
    }
>>>>>>> 264e0436
}<|MERGE_RESOLUTION|>--- conflicted
+++ resolved
@@ -1,33 +1,5 @@
 package eu.kanade.tachiyomi.ui.manga.info
 
-<<<<<<< HEAD
-import android.app.Dialog
-import android.app.PendingIntent
-import android.content.ClipData
-import android.content.ClipboardManager
-import android.content.Context
-import android.content.Intent
-import android.graphics.Bitmap
-import android.graphics.drawable.Drawable
-import android.os.Build
-import android.os.Bundle
-import android.view.*
-import android.widget.Toast
-import androidx.core.content.pm.ShortcutInfoCompat
-import androidx.core.content.pm.ShortcutManagerCompat
-import androidx.core.graphics.drawable.IconCompat
-import com.afollestad.materialdialogs.MaterialDialog
-import com.bumptech.glide.load.engine.DiskCacheStrategy
-import com.bumptech.glide.load.resource.bitmap.RoundedCorners
-import com.bumptech.glide.request.target.SimpleTarget
-import com.bumptech.glide.request.transition.Transition
-import com.bumptech.glide.signature.ObjectKey
-import com.elvishew.xlog.XLog
-import com.google.gson.Gson
-import com.jakewharton.rxbinding.support.v4.widget.refreshes
-import com.jakewharton.rxbinding.view.clicks
-import com.jakewharton.rxbinding.view.longClicks
-=======
 import android.content.Context
 import android.content.Intent
 import android.text.TextUtils
@@ -36,51 +8,18 @@
 import android.view.ViewGroup
 import androidx.core.content.ContextCompat
 import com.bumptech.glide.load.engine.DiskCacheStrategy
->>>>>>> 264e0436
 import eu.kanade.tachiyomi.R
 import eu.kanade.tachiyomi.data.database.models.Category
 import eu.kanade.tachiyomi.data.database.models.Manga
 import eu.kanade.tachiyomi.data.glide.GlideApp
-<<<<<<< HEAD
-import eu.kanade.tachiyomi.data.notification.NotificationReceiver
-import eu.kanade.tachiyomi.data.preference.PreferencesHelper
-import eu.kanade.tachiyomi.data.preference.getOrDefault
-=======
 import eu.kanade.tachiyomi.data.glide.toMangaThumbnail
 import eu.kanade.tachiyomi.data.preference.PreferencesHelper
 import eu.kanade.tachiyomi.data.preference.getOrDefault
 import eu.kanade.tachiyomi.databinding.MangaInfoControllerBinding
->>>>>>> 264e0436
 import eu.kanade.tachiyomi.source.Source
 import eu.kanade.tachiyomi.source.SourceManager
 import eu.kanade.tachiyomi.source.model.SManga
 import eu.kanade.tachiyomi.source.online.HttpSource
-<<<<<<< HEAD
-import eu.kanade.tachiyomi.source.online.all.MergedSource
-import eu.kanade.tachiyomi.ui.base.controller.DialogController
-import eu.kanade.tachiyomi.ui.base.controller.NucleusController
-import eu.kanade.tachiyomi.ui.base.controller.withFadeTransaction
-import eu.kanade.tachiyomi.ui.catalogue.CatalogueController
-import eu.kanade.tachiyomi.ui.catalogue.global_search.CatalogueSearchController
-import eu.kanade.tachiyomi.ui.library.ChangeMangaCategoriesDialog
-import eu.kanade.tachiyomi.ui.main.MainActivity
-import eu.kanade.tachiyomi.ui.manga.MangaController
-import eu.kanade.tachiyomi.util.*
-import exh.EH_SOURCE_ID
-import exh.EXH_SOURCE_ID
-import exh.MERGED_SOURCE_ID
-import exh.NHENTAI_SOURCE_ID
-import exh.ui.webview.WebViewActivity
-import jp.wasabeef.glide.transformations.CropSquareTransformation
-import jp.wasabeef.glide.transformations.MaskTransformation
-import kotlinx.android.synthetic.main.manga_info_controller.*
-import kotlinx.coroutines.*
-import uy.kohesive.injekt.injectLazy
-import java.text.DateFormat
-import java.text.DecimalFormat
-import java.util.*
-import kotlin.coroutines.CoroutineContext
-=======
 import eu.kanade.tachiyomi.ui.base.controller.NucleusController
 import eu.kanade.tachiyomi.ui.base.controller.withFadeTransaction
 import eu.kanade.tachiyomi.ui.browse.source.browse.BrowseSourceController
@@ -110,48 +49,12 @@
 import uy.kohesive.injekt.Injekt
 import uy.kohesive.injekt.api.get
 import uy.kohesive.injekt.injectLazy
->>>>>>> 264e0436
 
 /**
  * Fragment that shows manga information.
  * Uses R.layout.manga_info_controller.
  * UI related actions should be called from here.
  */
-<<<<<<< HEAD
-class MangaInfoController : NucleusController<MangaInfoPresenter>(),
-        ChangeMangaCategoriesDialog.Listener, CoroutineScope {
-
-    /**
-     * Preferences helper.
-     */
-    private val preferences: PreferencesHelper by injectLazy()
-
-    // EXH -->
-    private var lastMangaThumbnail: String? = null
-
-    private val smartSearchConfig get() = (parentController as MangaController).smartSearchConfig
-
-    override val coroutineContext: CoroutineContext = Job() + Dispatchers.Main
-
-    private val gson: Gson by injectLazy()
-
-    private val sourceManager: SourceManager by injectLazy()
-    // EXH <--
-
-    init {
-        setHasOptionsMenu(true)
-        setOptionsMenuHidden(true)
-    }
-
-    override fun createPresenter(): MangaInfoPresenter {
-        val ctrl = parentController as MangaController
-        return MangaInfoPresenter(ctrl.manga!!, ctrl.source!!, ctrl.smartSearchConfig,
-                ctrl.chapterCountRelay, ctrl.lastUpdateRelay, ctrl.mangaFavoriteRelay)
-    }
-
-    override fun inflateView(inflater: LayoutInflater, container: ViewGroup): View {
-        return inflater.inflate(R.layout.manga_info_controller, container, false)
-=======
 class MangaInfoController(private val fromSource: Boolean = false) :
     NucleusController<MangaInfoControllerBinding, MangaInfoPresenter>(),
     ChangeMangaCategoriesDialog.Listener {
@@ -165,6 +68,18 @@
     private var initialLoad: Boolean = true
 
     private var thumbnailUrl: String? = null
+
+    // EXH -->
+    private var lastMangaThumbnail: String? = null
+
+    private val smartSearchConfig get() = (parentController as MangaController).smartSearchConfig
+
+    override val coroutineContext: CoroutineContext = Job() + Dispatchers.Main
+
+    private val gson: Gson by injectLazy()
+
+    private val sourceManager: SourceManager by injectLazy()
+    // EXH <--
 
     override fun createPresenter(): MangaInfoPresenter {
         val ctrl = parentController as MangaController
@@ -177,131 +92,11 @@
     override fun inflateView(inflater: LayoutInflater, container: ViewGroup): View {
         binding = MangaInfoControllerBinding.inflate(inflater)
         return binding.root
->>>>>>> 264e0436
     }
 
     override fun onViewCreated(view: View) {
         super.onViewCreated(view)
 
-<<<<<<< HEAD
-        // Set onclickListener to toggle favorite when FAB clicked.
-        fab_favorite.clicks().subscribeUntilDestroy { onFabClick() }
-
-        // Set onLongClickListener to manage categories when FAB is clicked.
-        fab_favorite.longClicks().subscribeUntilDestroy{ onFabLongClick() }
-
-        // Set SwipeRefresh to refresh manga data.
-        swipe_refresh.refreshes().subscribeUntilDestroy { fetchMangaFromSource() }
-
-        manga_full_title.longClicks().subscribeUntilDestroy {
-            copyToClipboard(view.context.getString(R.string.title), manga_full_title.text.toString())
-        }
-
-        manga_full_title.clicks().subscribeUntilDestroy {
-            performGlobalSearch(manga_full_title.text.toString())
-        }
-
-        manga_artist.longClicks().subscribeUntilDestroy {
-            copyToClipboard(manga_artist_label.text.toString(), manga_artist.text.toString())
-        }
-
-        manga_artist.clicks().subscribeUntilDestroy {
-            //EXH Special case E-Hentai/ExHentai to use tag based search
-            var text = manga_artist.text.toString()
-            if(isEHentaiBasedSource())
-                text = wrapTag("artist", text)
-            performGlobalSearch(text)
-        }
-
-        manga_author.longClicks().subscribeUntilDestroy {
-            //EXH Special case E-Hentai/ExHentai to ignore author field (unused)
-            if(!isEHentaiBasedSource())
-                copyToClipboard(manga_author.text.toString(), manga_author.text.toString())
-        }
-
-        manga_author.clicks().subscribeUntilDestroy {
-            //EXH Special case E-Hentai/ExHentai to ignore author field (unused)
-            if(!isEHentaiBasedSource())
-                performGlobalSearch(manga_author.text.toString())
-        }
-
-        manga_summary.longClicks().subscribeUntilDestroy {
-            copyToClipboard(view.context.getString(R.string.description), manga_summary.text.toString())
-        }
-
-        manga_genres_tags.setOnTagClickListener { tag ->
-            //EXH Special case E-Hentai/ExHentai to use tag based search
-            var text = tag
-            if(isEHentaiBasedSource() || presenter.source.id == NHENTAI_SOURCE_ID) {
-                val parsed = parseTag(text)
-                text = wrapTag(parsed.first, parsed.second.substringBefore('|').trim())
-            }
-            performGlobalSearch(text)
-        }
-
-        manga_cover.longClicks().subscribeUntilDestroy {
-            copyToClipboard(view.context.getString(R.string.title), presenter.manga.title)
-        }
-
-        // EXH -->
-        smartSearchConfig?.let { smartSearchConfig ->
-            smartsearch_buttons.visible()
-
-            smartsearch_merge_btn.clicks().subscribeUntilDestroy {
-                // Init presenter here to avoid threading issues
-                presenter
-
-                launch {
-                    try {
-                        val mergedManga = withContext(Dispatchers.IO + NonCancellable) {
-                            presenter.smartSearchMerge(presenter.manga, smartSearchConfig.origMangaId)
-                        }
-
-                        parentController?.router?.pushController(MangaController(mergedManga,
-                                true,
-                                update = true).withFadeTransaction())
-                        applicationContext?.toast("Manga merged!")
-                    } catch(e: Exception) {
-                        if(e is CancellationException) throw e
-                        else {
-                            applicationContext?.toast("Failed to merge manga: ${e.message}")
-                        }
-                    }
-                }
-            }
-        }
-        // EXH <--
-    }
-
-    override fun onCreateOptionsMenu(menu: Menu, inflater: MenuInflater) {
-        inflater.inflate(R.menu.manga_info, menu)
-    }
-
-    override fun onOptionsItemSelected(item: MenuItem): Boolean {
-        when (item.itemId) {
-            // EXH -->
-//            R.id.action_smart_search -> openSmartSearch()
-            // EXH <--
-            R.id.action_open_in_browser -> openInBrowser()
-            R.id.action_open_in_web_view -> openInWebView()
-            R.id.action_share -> shareManga()
-            R.id.action_add_to_home_screen -> addToHomeScreen()
-            else -> return super.onOptionsItemSelected(item)
-        }
-        return true
-    }
-
-
-    // EXH -->
-    private fun openSmartSearch() {
-        val smartSearchConfig = CatalogueController.SmartSearchConfig(presenter.manga.title, presenter.manga.id!!)
-
-        parentController?.router?.pushController(CatalogueController(Bundle().apply {
-            putParcelable(CatalogueController.SMART_SEARCH_CONFIG, smartSearchConfig)
-        }).withFadeTransaction())
-    }
-    // EXH <--
-=======
         binding.btnFavorite.clicks()
             .onEach { onFavoriteClick() }
             .launchIn(scope)
@@ -350,19 +145,29 @@
 
         binding.mangaArtist.clicks()
             .onEach {
-                performGlobalSearch(binding.mangaArtist.text.toString())
+                var text = binding.mangaArtist.text.toString()
+                if (isEHentaiBasedSource()) {
+                    text = wrapTag("artist", text)
+                }
+                performGlobalSearch(text)
             }
             .launchIn(scope)
 
         binding.mangaAuthor.longClicks()
             .onEach {
-                activity?.copyToClipboard(binding.mangaAuthor.text.toString(), binding.mangaAuthor.text.toString())
+                // EXH Special case E-Hentai/ExHentai to ignore author field (unused)
+                if (!isEHentaiBasedSource()) {
+                    activity?.copyToClipboard(binding.mangaAuthor.text.toString(), binding.mangaAuthor.text.toString())
+                }
             }
             .launchIn(scope)
 
         binding.mangaAuthor.clicks()
             .onEach {
-                performGlobalSearch(binding.mangaAuthor.text.toString())
+                // EXH Special case E-Hentai/ExHentai to ignore author field (unused)
+                if (!isEHentaiBasedSource()) {
+                    performGlobalSearch(binding.mangaAuthor.text.toString())
+                }
             }
             .launchIn(scope)
 
@@ -377,30 +182,55 @@
                 activity?.copyToClipboard(view.context.getString(R.string.title), presenter.manga.title)
             }
             .launchIn(scope)
-    }
->>>>>>> 264e0436
+
+        // EXH -->
+        smartSearchConfig?.let { smartSearchConfig ->
+            binding.mergeBtn.visible()
+
+            binding.mergeBtn.clicks()
+                .onEach {
+                    // Init presenter here to avoid threading issues
+                    presenter
+
+                    launch {
+                        try {
+                            val mergedManga = withContext(Dispatchers.IO + NonCancellable) {
+                                presenter.smartSearchMerge(presenter.manga, smartSearchConfig.origMangaId)
+                            }
+
+                            parentController?.router?.pushController(
+                                MangaController(
+                                    mergedManga,
+                                    true,
+                                    update = true
+                                ).withFadeTransaction()
+                            )
+                            applicationContext?.toast("Manga merged!")
+                        } catch (e: Exception) {
+                            if (e is CancellationException) throw e
+                            else {
+                                applicationContext?.toast("Failed to merge manga: ${e.message}")
+                            }
+                        }
+                    }
+                }
+                .launchIn(scope)
+        }
+        // EXH <--
+    }
 
     /**
      * Check if manga is initialized.
      * If true update view with manga information,
      * if false fetch manga information
      *
-<<<<<<< HEAD
-     * @param manga  manga object containing information about manga.
-=======
      * @param manga manga object containing information about manga.
->>>>>>> 264e0436
      * @param source the source of the manga.
      */
     fun onNextManga(manga: Manga, source: Source) {
         if (manga.initialized) {
             // Update view.
             setMangaInfo(manga, source)
-<<<<<<< HEAD
-
-            if((parentController as MangaController).update) fetchMangaFromSource()
-=======
->>>>>>> 264e0436
         } else {
             // Initialize manga.
             fetchMangaFromSource()
@@ -416,137 +246,55 @@
     private fun setMangaInfo(manga: Manga, source: Source?) {
         val view = view ?: return
 
-<<<<<<< HEAD
-        // TODO Duplicated in MigrationProcedureAdapter
-
-        //update full title TextView.
-        manga_full_title.text = if (manga.title.isBlank()) {
-=======
         // update full title TextView.
         binding.mangaFullTitle.text = if (manga.title.isBlank()) {
->>>>>>> 264e0436
             view.context.getString(R.string.unknown)
         } else {
             manga.title
         }
 
         // Update artist TextView.
-<<<<<<< HEAD
-        manga_artist.text = if (manga.artist.isNullOrBlank()) {
-=======
         binding.mangaArtist.text = if (manga.artist.isNullOrBlank()) {
->>>>>>> 264e0436
             view.context.getString(R.string.unknown)
         } else {
             manga.artist
         }
 
         // Update author TextView.
-<<<<<<< HEAD
-        manga_author.text = if (manga.author.isNullOrBlank()) {
-=======
         binding.mangaAuthor.text = if (manga.author.isNullOrBlank()) {
->>>>>>> 264e0436
             view.context.getString(R.string.unknown)
         } else {
             manga.author
         }
 
         // If manga source is known update source TextView.
-<<<<<<< HEAD
-        manga_source.text = if (source == null) {
-            view.context.getString(R.string.unknown)
-            // EXH -->
-        } else if(source.id == MERGED_SOURCE_ID) {
-            MergedSource.MangaConfig.readFromUrl(gson, manga.url).children.map {
-                sourceManager.getOrStub(it.source).toString()
-            }.distinct().joinToString()
-            // EXH <--
-        } else {
-            source.toString()
-        }
-
-        // EXH -->
-        if(source?.id == MERGED_SOURCE_ID) {
-            manga_source_label.text = "Sources"
-        } else {
-            manga_source_label.setText(R.string.manga_info_source_label)
-        }
-        // EXH <--
-
-        // Update genres list
-        if (manga.genre.isNullOrBlank().not()) {
-            manga_genres_tags.setTags(manga.genre?.split(", "))
-        }
-
-        // Update description TextView.
-        manga_summary.text = if (manga.description.isNullOrBlank()) {
-            view.context.getString(R.string.unknown)
-        } else {
-            manga.description
-        }
-
-        // Update status TextView.
-        manga_status.setText(when (manga.status) {
-            SManga.ONGOING -> R.string.ongoing
-            SManga.COMPLETED -> R.string.completed
-            SManga.LICENSED -> R.string.licensed
-            else -> R.string.unknown
-        })
-
-        // Set the favorite drawable to the correct one.
-        setFavoriteDrawable(manga.favorite)
-
-        // Set cover if it matches
-        val tagMatches = lastMangaThumbnail == manga.thumbnail_url
-        val coverLoaded = manga_cover.drawable != null
-        if ((!tagMatches || !coverLoaded) && !manga.thumbnail_url.isNullOrEmpty()) {
-            lastMangaThumbnail = manga.thumbnail_url
-
-            val coverSig = ObjectKey(manga.thumbnail_url ?: "")
-
-            GlideApp.with(view.context)
-                    .load(manga)
-                    .signature(coverSig)
-                    .diskCacheStrategy(DiskCacheStrategy.RESOURCE)
-                    .centerCrop()
-                    .into(manga_cover)
-
-            if (backdrop != null) {
-                GlideApp.with(view.context)
-                        .load(manga)
-                        .signature(coverSig)
-                        .diskCacheStrategy(DiskCacheStrategy.RESOURCE)
-                        .centerCrop()
-                        .into(backdrop)
-            }
-        }
-    }
-
-    override fun onDestroyView(view: View) {
-        manga_genres_tags.setOnTagClickListener(null)
-        super.onDestroyView(view)
-    }
-
-    // EXH -->
-    override fun onDestroy() {
-        super.onDestroy()
-        cancel()
-    }
-    // EXH <--
-=======
         val mangaSource = source?.toString()
         with(binding.mangaSource) {
-            if (mangaSource != null) {
+            // EXH -->
+            if (mangaSource == null) {
+                text = view.context.getString(R.string.unknown)
+            } else if (source.id == MERGED_SOURCE_ID) {
+                text = MergedSource.MangaConfig.readFromUrl(gson, manga.url).children.map {
+                    sourceManager.getOrStub(it.source).toString()
+                }.distinct().joinToString()
+            
+            } else {
                 text = mangaSource
                 setOnClickListener {
                     val sourceManager = Injekt.get<SourceManager>()
                     performSearch(sourceManager.getOrStub(source.id).name)
                 }
-            } else {
-                text = view.context.getString(R.string.unknown)
-            }
-        }
+            }
+            // EXH <--
+        }
+
+        // EXH -->
+        if(source?.id == MERGED_SOURCE_ID) {
+            binding.sourceLabel.text = "Sources"
+        } else {
+            binding.sourceLabel.setText(R.string.manga_info_source_label)
+        }
+        // EXH <--
 
         // Update status TextView.
         binding.mangaStatus.setText(
@@ -604,16 +352,9 @@
             binding.mangaSummary.clicks()
                 .onEach { toggleMangaInfo(view.context) }
                 .launchIn(scope)
-            binding.mangaInfoToggle.clicks()
-                .onEach { toggleMangaInfo(view.context) }
-                .launchIn(scope)
-
-            // Expand manga info if navigated from source listing
-            if (initialLoad && fromSource) {
-                toggleMangaInfo(view.context)
-                initialLoad = false
-            }
-        }
+    override fun onDestroyView(view: View) {
+        manga_genres_tags.setOnTagClickListener(null)
+        super.onDestroyView(view)
     }
 
     private fun hideMangaInfo() {
@@ -622,6 +363,13 @@
         binding.mangaGenresTagsWrapper.gone()
         binding.mangaInfoToggle.gone()
     }
+
+    // EXH -->
+    override fun onDestroy() {
+        super.onDestroy()
+        cancel()
+    }
+    // EXH <--
 
     private fun toggleMangaInfo(context: Context) {
         val isExpanded = binding.mangaInfoToggle.text == context.getString(R.string.manga_info_collapse)
@@ -652,7 +400,6 @@
         binding.mangaGenresTagsCompact.visibleIf { isExpanded }
         binding.mangaGenresTagsFullChips.visibleIf { !isExpanded }
     }
->>>>>>> 264e0436
 
     /**
      * Update chapter count TextView.
@@ -661,29 +408,17 @@
      */
     fun setChapterCount(count: Float) {
         if (count > 0f) {
-<<<<<<< HEAD
-            manga_chapters?.text = DecimalFormat("#.#").format(count)
-        } else {
-            manga_chapters?.text = resources?.getString(R.string.unknown)
-=======
             binding.mangaChapters.text = DecimalFormat("#.#").format(count)
         } else {
             binding.mangaChapters.text = resources?.getString(R.string.unknown)
->>>>>>> 264e0436
         }
     }
 
     fun setLastUpdateDate(date: Date) {
         if (date.time != 0L) {
-<<<<<<< HEAD
-            manga_last_update?.text = DateFormat.getDateInstance(DateFormat.SHORT).format(date)
-        } else {
-            manga_last_update?.text = resources?.getString(R.string.unknown)
-=======
             binding.mangaLastUpdate.text = dateFormat.format(date)
         } else {
             binding.mangaLastUpdate.text = resources?.getString(R.string.unknown)
->>>>>>> 264e0436
         }
     }
 
@@ -701,34 +436,8 @@
                 }
             }
         }
-<<<<<<< HEAD
-    }
-
-    /**
-     * Open the manga in browser.
-     */
-    private fun openInBrowser() {
-        val context = view?.context ?: return
-        val source = presenter.source as? HttpSource ?: return
-
-        try {
-            // --> EH
-            val urlString = source.mangaDetailsRequest(presenter.manga).url.toString()
-            if(preferences.eh_incogWebview().getOrDefault()) {
-                activity?.startActivity(Intent(activity, WebViewActivity::class.java).apply {
-                    putExtra(WebViewActivity.KEY_URL, urlString)
-                })
-            } else {
-                context.openInBrowser(source.mangaDetailsRequest(presenter.manga).url.toString())
-            }
-            // <-- EH
-        } catch (e: Exception) {
-            context.toast(e.message)
-        }
-=======
 
         binding.btnCategories.visibleIf { isNowFavorite && presenter.getCategories().isNotEmpty() }
->>>>>>> 264e0436
     }
 
     private fun openInWebView() {
@@ -740,14 +449,9 @@
             return
         }
 
-<<<<<<< HEAD
-        parentController?.router?.pushController(MangaWebViewController(source.id, url)
-            .withFadeTransaction())
-=======
         val activity = activity ?: return
         val intent = WebViewActivity.newIntent(activity, url, source.id, presenter.manga.title)
         startActivity(intent)
->>>>>>> 264e0436
     }
 
     /**
@@ -770,19 +474,6 @@
     }
 
     /**
-<<<<<<< HEAD
-     * Update FAB with correct drawable.
-     *
-     * @param isFavorite determines if manga is favorite or not.
-     */
-    private fun setFavoriteDrawable(isFavorite: Boolean) {
-        // Set the Favorite drawable to the correct one.
-        // Border drawable if false, filled drawable if true.
-        fab_favorite?.setImageResource(if (isFavorite)
-            R.drawable.ic_bookmark_white_24dp
-        else
-            R.drawable.ic_add_to_library_24dp)
-=======
      * Update favorite button with correct drawable and text.
      *
      * @param isFavorite determines if manga is favorite or not.
@@ -795,7 +486,6 @@
             text = context.getString(if (isFavorite) R.string.in_library else R.string.add_to_library)
             isChecked = isFavorite
         }
->>>>>>> 264e0436
     }
 
     /**
@@ -807,10 +497,6 @@
         presenter.fetchMangaFromSource()
     }
 
-<<<<<<< HEAD
-
-=======
->>>>>>> 264e0436
     /**
      * Update swipe refresh to stop showing refresh in progress spinner.
      */
@@ -824,17 +510,6 @@
     fun onFetchMangaError(error: Throwable) {
         setRefreshing(false)
         activity?.toast(error.message)
-<<<<<<< HEAD
-
-        // [EXH]
-        XLog.w("> Failed to fetch manga details!", error)
-        XLog.w("> (source.id: %s, source.name: %s, manga.id: %s, manga.url: %s)",
-                presenter.source.id,
-                presenter.source.name,
-                presenter.manga.id,
-                presenter.manga.url)
-=======
->>>>>>> 264e0436
     }
 
     /**
@@ -843,24 +518,6 @@
      * @param value whether it should be refreshing or not.
      */
     private fun setRefreshing(value: Boolean) {
-<<<<<<< HEAD
-        swipe_refresh?.isRefreshing = value
-    }
-
-    /**
-     * Called when the fab is clicked.
-     */
-    private fun onFabClick() {
-        val manga = presenter.manga
-        toggleFavorite()
-        if (manga.favorite) {
-            val categories = presenter.getCategories()
-            val defaultCategory = categories.find { it.id == preferences.defaultCategory() }
-            when {
-                defaultCategory != null -> presenter.moveMangaToCategory(manga, defaultCategory)
-                categories.size <= 1 -> // default or the one from the user
-                    presenter.moveMangaToCategory(manga, categories.firstOrNull())
-=======
         binding.swipeRefresh.isRefreshing = value
     }
 
@@ -891,7 +548,6 @@
                 }
 
                 // Choose a category
->>>>>>> 264e0436
                 else -> {
                     val ids = presenter.getMangaCategoryIds(manga)
                     val preselected = ids.mapNotNull { id ->
@@ -899,39 +555,6 @@
                     }.toTypedArray()
 
                     ChangeMangaCategoriesDialog(this, listOf(manga), categories, preselected)
-<<<<<<< HEAD
-                            .showDialog(router)
-                }
-            }
-            activity?.toast(activity?.getString(R.string.manga_added_library))
-        } else {
-            activity?.toast(activity?.getString(R.string.manga_removed_library))
-        }
-    }
-
-    /**
-     * Called when the fab is long clicked.
-     */
-    private fun onFabLongClick() {
-        val manga = presenter.manga
-        if (!manga.favorite) {
-            toggleFavorite()
-            activity?.toast(activity?.getString(R.string.manga_added_library))
-        }
-        val categories = presenter.getCategories()
-        if (categories.size <= 1) {
-            // default or the one from the user then just add to favorite.
-            presenter.moveMangaToCategory(manga, categories.firstOrNull())
-        } else {
-            val ids = presenter.getMangaCategoryIds(manga)
-            val preselected = ids.mapNotNull { id ->
-                categories.indexOfFirst { it.id == id }.takeIf { it != -1 }
-            }.toTypedArray()
-
-            ChangeMangaCategoriesDialog(this, listOf(manga), categories, preselected)
-                    .showDialog(router)
-        }
-=======
                         .showDialog(router)
                 }
             }
@@ -949,102 +572,10 @@
 
         ChangeMangaCategoriesDialog(this, listOf(manga), categories, preselected)
             .showDialog(router)
->>>>>>> 264e0436
     }
 
     override fun updateCategoriesForMangas(mangas: List<Manga>, categories: List<Category>) {
         val manga = mangas.firstOrNull() ?: return
-<<<<<<< HEAD
-        presenter.moveMangaToCategories(manga, categories)
-    }
-
-    /**
-     * Add a shortcut of the manga to the home screen
-     */
-    private fun addToHomeScreen() {
-        if (Build.VERSION.SDK_INT >= Build.VERSION_CODES.O) {
-            // TODO are transformations really unsupported or is it just the Pixel Launcher?
-            createShortcutForShape()
-        } else {
-            ChooseShapeDialog(this).showDialog(router)
-        }
-    }
-
-    /**
-     * Dialog to choose a shape for the icon.
-     */
-    private class ChooseShapeDialog(bundle: Bundle? = null) : DialogController(bundle) {
-
-        constructor(target: MangaInfoController) : this() {
-            targetController = target
-        }
-
-        override fun onCreateDialog(savedViewState: Bundle?): Dialog {
-            val modes = intArrayOf(R.string.circular_icon,
-                    R.string.rounded_icon,
-                    R.string.square_icon,
-                    R.string.star_icon)
-
-            return MaterialDialog.Builder(activity!!)
-                    .title(R.string.icon_shape)
-                    .negativeText(android.R.string.cancel)
-                    .items(modes.map { activity?.getString(it) })
-                    .itemsCallback { _, _, i, _ ->
-                        (targetController as? MangaInfoController)?.createShortcutForShape(i)
-                    }
-                    .build()
-        }
-    }
-
-    /**
-     * Retrieves the bitmap of the shortcut with the requested shape and calls [createShortcut] when
-     * the resource is available.
-     *
-     * @param i The shape index to apply. Defaults to circle crop transformation.
-     */
-    private fun createShortcutForShape(i: Int = 0) {
-        if (activity == null) return
-        GlideApp.with(activity!!)
-                .asBitmap()
-                .load(presenter.manga)
-                .diskCacheStrategy(DiskCacheStrategy.NONE)
-                .apply {
-                    when (i) {
-                        0 -> circleCrop()
-                        1 -> transform(RoundedCorners(5))
-                        2 -> transform(CropSquareTransformation())
-                        3 -> centerCrop().transform(MaskTransformation(R.drawable.mask_star))
-                    }
-                }
-                .into(object : SimpleTarget<Bitmap>(96, 96) {
-                    override fun onResourceReady(resource: Bitmap, transition: Transition<in Bitmap>?) {
-                        createShortcut(resource)
-                    }
-
-                    override fun onLoadFailed(errorDrawable: Drawable?) {
-                        activity?.toast(R.string.icon_creation_fail)
-                    }
-                })
-    }
-
-    /**
-     * Copies a string to clipboard
-     *
-     * @param label Label to show to the user describing the content
-     * @param content the actual text to copy to the board
-     */
-    private fun copyToClipboard(label: String, content: String) {
-        if (content.isBlank()) return
-
-        val activity = activity ?: return
-        val view = view ?: return
-
-        val clipboard = activity.getSystemService(Context.CLIPBOARD_SERVICE) as ClipboardManager
-        clipboard.primaryClip = ClipData.newPlainText(label, content)
-
-        activity.toast(view.context.getString(R.string.copied_to_clipboard, content.truncateCenter(20)),
-                Toast.LENGTH_SHORT)
-=======
 
         if (!manga.favorite) {
             toggleFavorite()
@@ -1052,7 +583,6 @@
         }
 
         presenter.moveMangaToCategories(manga, categories)
->>>>>>> 264e0436
     }
 
     /**
@@ -1060,10 +590,9 @@
      *
      * @param query the search query to pass to the search controller
      */
-<<<<<<< HEAD
-    fun performGlobalSearch(query: String) {
+    private fun performGlobalSearch(query: String) {
         val router = parentController?.router ?: return
-        router.pushController(CatalogueSearchController(query).withFadeTransaction())
+        router.pushController(GlobalSearchController(query).withFadeTransaction())
     }
 
     // --> EH
@@ -1081,55 +610,6 @@
                 || sourceId == EXH_SOURCE_ID
     }
     // <-- EH
-
-    /**
-     * Create shortcut using ShortcutManager.
-     *
-     * @param icon The image of the shortcut.
-     */
-    private fun createShortcut(icon: Bitmap) {
-        val activity = activity ?: return
-        val mangaControllerArgs = parentController?.args ?: return
-
-        // Create the shortcut intent.
-        val shortcutIntent = activity.intent
-                .setAction(MainActivity.SHORTCUT_MANGA)
-                .addFlags(Intent.FLAG_ACTIVITY_CLEAR_TOP)
-                .putExtra(MangaController.MANGA_EXTRA,
-                        mangaControllerArgs.getLong(MangaController.MANGA_EXTRA))
-
-        // Check if shortcut placement is supported
-        if (ShortcutManagerCompat.isRequestPinShortcutSupported(activity)) {
-            val shortcutId = "manga-shortcut-${presenter.manga.title}-${presenter.source.name}"
-
-            // Create shortcut info
-            val shortcutInfo = ShortcutInfoCompat.Builder(activity, shortcutId)
-                    .setShortLabel(presenter.manga.title)
-                    .setIcon(IconCompat.createWithBitmap(icon))
-                    .setIntent(shortcutIntent)
-                    .build()
-
-            val successCallback = if (Build.VERSION.SDK_INT >= Build.VERSION_CODES.O) {
-                // Create the CallbackIntent.
-                val intent = ShortcutManagerCompat.createShortcutResultIntent(activity, shortcutInfo)
-
-                // Configure the intent so that the broadcast receiver gets the callback successfully.
-                PendingIntent.getBroadcast(activity, 0, intent, 0)
-            } else {
-                NotificationReceiver.shortcutCreatedBroadcast(activity)
-            }
-
-            // Request shortcut.
-            ShortcutManagerCompat.requestPinShortcut(activity, shortcutInfo,
-                    successCallback.intentSender)
-        }
-    }
-
-=======
-    private fun performGlobalSearch(query: String) {
-        val router = parentController?.router ?: return
-        router.pushController(GlobalSearchController(query).withFadeTransaction())
-    }
 
     /**
      * Perform a search using the provided query.
@@ -1162,5 +642,4 @@
             }
         }
     }
->>>>>>> 264e0436
 }