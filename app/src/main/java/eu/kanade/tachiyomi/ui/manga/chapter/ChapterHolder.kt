--- conflicted
+++ resolved
@@ -1,133 +1,3 @@
-<<<<<<< HEAD
-package eu.kanade.tachiyomi.ui.manga.chapter
-
-import android.view.View
-import android.widget.PopupMenu
-import eu.kanade.tachiyomi.R
-import eu.kanade.tachiyomi.data.database.models.Manga
-import eu.kanade.tachiyomi.data.download.model.Download
-import eu.kanade.tachiyomi.data.preference.PreferencesHelper
-import eu.kanade.tachiyomi.data.preference.getOrDefault
-import eu.kanade.tachiyomi.ui.base.holder.BaseFlexibleViewHolder
-import eu.kanade.tachiyomi.util.getResourceColor
-import eu.kanade.tachiyomi.util.gone
-import eu.kanade.tachiyomi.util.setVectorCompat
-import kotlinx.android.synthetic.main.chapters_item.*
-import uy.kohesive.injekt.injectLazy
-import java.util.*
-
-class ChapterHolder(
-        private val view: View,
-        private val adapter: ChaptersAdapter
-) : BaseFlexibleViewHolder(view, adapter) {
-    private val prefs: PreferencesHelper by injectLazy()
-
-    init {
-        // We need to post a Runnable to show the popup to make sure that the PopupMenu is
-        // correctly positioned. The reason being that the view may change position before the
-        // PopupMenu is shown.
-        chapter_menu.setOnClickListener { it.post { showPopupMenu(it) } }
-    }
-
-    fun bind(item: ChapterItem, manga: Manga) {
-        val chapter = item.chapter
-
-        chapter_title.text = when (manga.displayMode) {
-            Manga.DISPLAY_NUMBER -> {
-                val number = adapter.decimalFormat.format(chapter.chapter_number.toDouble())
-                itemView.context.getString(R.string.display_mode_chapter, number)
-            }
-            else -> chapter.name
-        }
-
-        // Set the correct drawable for dropdown and update the tint to match theme.
-        chapter_menu.setVectorCompat(R.drawable.ic_more_vert_black_24dp, view.context.getResourceColor(R.attr.icon_color))
-
-        // Set correct text color
-        chapter_title.setTextColor(if (chapter.read) adapter.readColor else adapter.unreadColor)
-        if (chapter.bookmark) chapter_title.setTextColor(adapter.bookmarkedColor)
-
-        if (chapter.date_upload > 0) {
-            chapter_date.text = adapter.dateFormat.format(Date(chapter.date_upload))
-            chapter_date.setTextColor(if (chapter.read) adapter.readColor else adapter.unreadColor)
-        } else {
-            chapter_date.text = ""
-        }
-
-        //add scanlator if exists
-        chapter_scanlator.text = chapter.scanlator
-        //allow longer titles if there is no scanlator (most sources)
-        if (chapter_scanlator.text.isNullOrBlank()) {
-            chapter_title.maxLines = 2
-            chapter_scanlator.gone()
-        } else {
-            chapter_title.maxLines = 1
-        }
-
-        chapter_pages.text = if ((!chapter.read /* --> EH */ || prefs.eh_preserveReadingPosition()
-                        .getOrDefault()) /* <-- EH */ && chapter.last_page_read > 0) {
-            itemView.context.getString(R.string.chapter_progress, chapter.last_page_read + 1)
-        } else {
-            ""
-        }
-
-        notifyStatus(item.status)
-    }
-
-    fun notifyStatus(status: Int) = with(download_text) {
-        when (status) {
-            Download.QUEUE -> setText(R.string.chapter_queued)
-            Download.DOWNLOADING -> setText(R.string.chapter_downloading)
-            Download.DOWNLOADED -> setText(R.string.chapter_downloaded)
-            Download.ERROR -> setText(R.string.chapter_error)
-            else -> text = ""
-        }
-    }
-
-    private fun showPopupMenu(view: View) {
-        val item = adapter.getItem(adapterPosition) ?: return
-
-        // Create a PopupMenu, giving it the clicked view for an anchor
-        val popup = PopupMenu(view.context, view)
-
-        // Inflate our menu resource into the PopupMenu's Menu
-        popup.menuInflater.inflate(R.menu.chapter_single, popup.menu)
-
-        val chapter = item.chapter
-
-        // Hide download and show delete if the chapter is downloaded
-        if (item.isDownloaded) {
-            popup.menu.findItem(R.id.action_download).isVisible = false
-            popup.menu.findItem(R.id.action_delete).isVisible = true
-        }
-
-        // Hide bookmark if bookmark
-        popup.menu.findItem(R.id.action_bookmark).isVisible = !chapter.bookmark
-        popup.menu.findItem(R.id.action_remove_bookmark).isVisible = chapter.bookmark
-
-        // Hide mark as unread when the chapter is unread
-        if (!chapter.read && (chapter.last_page_read == 0 /* --> EH */ || prefs.eh_preserveReadingPosition()
-                        .getOrDefault()) /* <-- EH */) {
-            popup.menu.findItem(R.id.action_mark_as_unread).isVisible = false
-        }
-
-        // Hide mark as read when the chapter is read
-        if (chapter.read) {
-            popup.menu.findItem(R.id.action_mark_as_read).isVisible = false
-        }
-
-        // Set a listener so we are notified if a menu item is clicked
-        popup.setOnMenuItemClickListener { menuItem ->
-            adapter.menuItemListener.onMenuItemClick(adapterPosition, menuItem)
-            true
-        }
-
-        // Finally show the PopupMenu
-        popup.show()
-    }
-
-}
-=======
 package eu.kanade.tachiyomi.ui.manga.chapter
 
 import android.text.SpannableString
@@ -200,5 +70,4 @@
             else -> text = ""
         }
     }
-}
->>>>>>> 264e0436
+}