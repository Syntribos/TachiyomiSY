package eu.kanade.tachiyomi.ui.manga.chapter

import android.view.View
<<<<<<< HEAD
=======
import androidx.recyclerview.widget.RecyclerView
>>>>>>> 264e0436
import eu.davidea.flexibleadapter.FlexibleAdapter
import eu.davidea.flexibleadapter.items.AbstractFlexibleItem
import eu.davidea.flexibleadapter.items.IFlexible
import eu.kanade.tachiyomi.R
import eu.kanade.tachiyomi.data.database.models.Chapter
import eu.kanade.tachiyomi.data.database.models.Manga
import eu.kanade.tachiyomi.data.download.model.Download

<<<<<<< HEAD
class ChapterItem(val chapter: Chapter, val manga: Manga) : AbstractFlexibleItem<ChapterHolder>(),
        Chapter by chapter {
=======
class ChapterItem(val chapter: Chapter, val manga: Manga) :
    AbstractFlexibleItem<ChapterHolder>(),
    Chapter by chapter {
>>>>>>> 264e0436

    private var _status: Int = 0

    var status: Int
        get() = download?.status ?: _status
<<<<<<< HEAD
        set(value) { _status = value }

    @Transient var download: Download? = null
=======
        set(value) {
            _status = value
        }

    @Transient
    var download: Download? = null
>>>>>>> 264e0436

    val isDownloaded: Boolean
        get() = status == Download.DOWNLOADED

    override fun getLayoutRes(): Int {
        return R.layout.chapters_item
    }

<<<<<<< HEAD
    override fun createViewHolder(view: View, adapter: FlexibleAdapter<IFlexible<androidx.recyclerview.widget.RecyclerView.ViewHolder>>): ChapterHolder {
        return ChapterHolder(view, adapter as ChaptersAdapter)
    }

    override fun bindViewHolder(adapter: FlexibleAdapter<IFlexible<androidx.recyclerview.widget.RecyclerView.ViewHolder>>,
                                holder: ChapterHolder,
                                position: Int,
                                payloads: List<Any?>?) {

=======
    override fun createViewHolder(view: View, adapter: FlexibleAdapter<IFlexible<RecyclerView.ViewHolder>>): ChapterHolder {
        return ChapterHolder(view, adapter as ChaptersAdapter)
    }

    override fun bindViewHolder(
        adapter: FlexibleAdapter<IFlexible<RecyclerView.ViewHolder>>,
        holder: ChapterHolder,
        position: Int,
        payloads: List<Any?>?
    ) {
>>>>>>> 264e0436
        holder.bind(this, manga)
    }

    override fun equals(other: Any?): Boolean {
        if (this === other) return true
        if (other is ChapterItem) {
            return chapter.id!! == other.chapter.id!!
        }
        return false
    }

    override fun hashCode(): Int {
        return chapter.id!!.hashCode()
    }
<<<<<<< HEAD

=======
>>>>>>> 264e0436
}<|MERGE_RESOLUTION|>--- conflicted
+++ resolved
@@ -1,10 +1,7 @@
 package eu.kanade.tachiyomi.ui.manga.chapter
 
 import android.view.View
-<<<<<<< HEAD
-=======
 import androidx.recyclerview.widget.RecyclerView
->>>>>>> 264e0436
 import eu.davidea.flexibleadapter.FlexibleAdapter
 import eu.davidea.flexibleadapter.items.AbstractFlexibleItem
 import eu.davidea.flexibleadapter.items.IFlexible
@@ -13,31 +10,20 @@
 import eu.kanade.tachiyomi.data.database.models.Manga
 import eu.kanade.tachiyomi.data.download.model.Download
 
-<<<<<<< HEAD
-class ChapterItem(val chapter: Chapter, val manga: Manga) : AbstractFlexibleItem<ChapterHolder>(),
-        Chapter by chapter {
-=======
 class ChapterItem(val chapter: Chapter, val manga: Manga) :
     AbstractFlexibleItem<ChapterHolder>(),
     Chapter by chapter {
->>>>>>> 264e0436
 
     private var _status: Int = 0
 
     var status: Int
         get() = download?.status ?: _status
-<<<<<<< HEAD
-        set(value) { _status = value }
-
-    @Transient var download: Download? = null
-=======
         set(value) {
             _status = value
         }
 
     @Transient
     var download: Download? = null
->>>>>>> 264e0436
 
     val isDownloaded: Boolean
         get() = status == Download.DOWNLOADED
@@ -46,17 +32,6 @@
         return R.layout.chapters_item
     }
 
-<<<<<<< HEAD
-    override fun createViewHolder(view: View, adapter: FlexibleAdapter<IFlexible<androidx.recyclerview.widget.RecyclerView.ViewHolder>>): ChapterHolder {
-        return ChapterHolder(view, adapter as ChaptersAdapter)
-    }
-
-    override fun bindViewHolder(adapter: FlexibleAdapter<IFlexible<androidx.recyclerview.widget.RecyclerView.ViewHolder>>,
-                                holder: ChapterHolder,
-                                position: Int,
-                                payloads: List<Any?>?) {
-
-=======
     override fun createViewHolder(view: View, adapter: FlexibleAdapter<IFlexible<RecyclerView.ViewHolder>>): ChapterHolder {
         return ChapterHolder(view, adapter as ChaptersAdapter)
     }
@@ -67,7 +42,6 @@
         position: Int,
         payloads: List<Any?>?
     ) {
->>>>>>> 264e0436
         holder.bind(this, manga)
     }
 
@@ -82,8 +56,4 @@
     override fun hashCode(): Int {
         return chapter.id!!.hashCode()
     }
-<<<<<<< HEAD
-
-=======
->>>>>>> 264e0436
 }