<<<<<<< HEAD
package eu.kanade.tachiyomi.ui.library

import android.os.Handler
import android.os.Looper
import android.view.Gravity
import android.view.ViewGroup
import android.view.ViewGroup.LayoutParams.MATCH_PARENT
import android.widget.FrameLayout
import eu.davidea.flexibleadapter4.FlexibleAdapter
import eu.kanade.tachiyomi.R
import eu.kanade.tachiyomi.data.database.models.Manga
import eu.kanade.tachiyomi.source.SourceManager
import eu.kanade.tachiyomi.source.online.all.EHentai
import eu.kanade.tachiyomi.source.online.all.EHentaiMetadata
import eu.kanade.tachiyomi.util.inflate
import eu.kanade.tachiyomi.widget.AutofitRecyclerView
import exh.isLewdSource
import exh.metadata.MetadataHelper
import exh.search.SearchEngine
import kotlinx.android.synthetic.main.item_catalogue_grid.view.*
import uy.kohesive.injekt.injectLazy
import java.util.*

/**
 * Adapter storing a list of manga in a certain category.
 *
 * @param fragment the fragment containing this adapter.
 */
class LibraryCategoryAdapter(val fragment: LibraryCategoryView) :
        FlexibleAdapter<LibraryHolder, Manga>() {

    /**
     * The list of manga in this category.
     */
    private var mangas: List<Manga> = emptyList()

    private val sourceManager: SourceManager by injectLazy()

    private val searchEngine = SearchEngine()
    private val metadataHelper = MetadataHelper()

    var asyncSearchText: String? = null

    init {
        setHasStableIds(true)
    }

    /**
     * Sets a list of manga in the adapter.
     *
     * @param list the list to set.
     */
    fun setItems(list: List<Manga>) {
        mItems = list

        // A copy of manga always unfiltered.
        mangas = ArrayList(list)
        updateDataSet(null)
    }

    /**
     * Returns the identifier for a manga.
     *
     * @param position the position in the adapter.
     * @return an identifier for the item.
     */
    override fun getItemId(position: Int): Long {
        return mItems[position].id!!
    }

    /**
     * Filters the list of manga applying [filterObject] for each element.
     *
     * @param param the filter. Not used.
     */
    override fun updateDataSet(param: String?) {
        //Async search filter (EH)
        val filtered = asyncSearchText?.let { search ->
            mangas.filter {
                filterObject(it, search)
            }
        } ?: mangas
        //The rest of the filters run on the main loop
        Handler(Looper.getMainLooper()).post {
            filterItems(filtered)
            notifyDataSetChanged()
        }
    }

    /**
     * Filters a manga depending on a query.
     *
     * @param manga the manga to filter.
     * @param query the query to apply.
     * @return true if the manga should be included, false otherwise.
     */
    override fun filterObject(manga: Manga, query: String): Boolean = with(manga) {
        if(!isLewdSource(manga.source)) {
            //Regular searching for normal manga
            title.toLowerCase().contains(query) ||
                    author != null && author!!.toLowerCase().contains(query)
        } else {
            //Use gallery search engine for EH manga
            val metadata = metadataHelper.fetchMetadata(manga.url, manga.source)
            metadata?.let {
                searchEngine.matches(it, searchEngine.parseQuery(query))
            } ?: title.contains(query, ignoreCase = true) //Use regular searching when the metadata is not set up for this gallery
        }
    }

    /**
     * Creates a new view holder.
     *
     * @param parent the parent view.
     * @param viewType the type of the holder.
     * @return a new view holder for a manga.
     */
    override fun onCreateViewHolder(parent: ViewGroup, viewType: Int): LibraryHolder {
        // Depending on preferences, display a list or display a grid
        if (parent is AutofitRecyclerView) {
            val view = parent.inflate(R.layout.item_catalogue_grid).apply {
                val coverHeight = parent.itemWidth / 3 * 4
                card.layoutParams = FrameLayout.LayoutParams(MATCH_PARENT, coverHeight)
                gradient.layoutParams = FrameLayout.LayoutParams(MATCH_PARENT, coverHeight / 2, Gravity.BOTTOM)
            }
            return LibraryGridHolder(view, this, fragment)
        } else {
            val view = parent.inflate(R.layout.item_catalogue_list)
            return LibraryListHolder(view, this, fragment)
        }
    }

    /**
     * Binds a holder with a new position.
     *
     * @param holder the holder to bind.
     * @param position the position to bind.
     */
    override fun onBindViewHolder(holder: LibraryHolder, position: Int) {
        val manga = getItem(position)

        holder.onSetValues(manga)
        // When user scrolls this bind the correct selection status
        holder.itemView.isActivated = isSelected(position)
    }

    /**
     * Returns the position in the adapter for the given manga.
     *
     * @param manga the manga to find.
     */
    fun indexOf(manga: Manga): Int {
        return mangas.orEmpty().indexOfFirst { it.id == manga.id }
    }

}
=======
package eu.kanade.tachiyomi.ui.library

import eu.davidea.flexibleadapter.FlexibleAdapter
import eu.kanade.tachiyomi.data.database.models.Manga

/**
 * Adapter storing a list of manga in a certain category.
 *
 * @param view the fragment containing this adapter.
 */
class LibraryCategoryAdapter(view: LibraryCategoryView) :
        FlexibleAdapter<LibraryItem>(null, view, true) {

    /**
     * The list of manga in this category.
     */
    private var mangas: List<LibraryItem> = emptyList()

    /**
     * Sets a list of manga in the adapter.
     *
     * @param list the list to set.
     */
    fun setItems(list: List<LibraryItem>) {
        // A copy of manga always unfiltered.
        mangas = list.toList()

        performFilter()
    }

    /**
     * Returns the position in the adapter for the given manga.
     *
     * @param manga the manga to find.
     */
    fun indexOf(manga: Manga): Int {
        return mangas.indexOfFirst { it.manga.id == manga.id }
    }

    fun performFilter() {
        updateDataSet(mangas.filter { it.filter(searchText) })
    }

}
>>>>>>> bfa386ac
<|MERGE_RESOLUTION|>--- conflicted
+++ resolved
@@ -1,40 +1,22 @@
-<<<<<<< HEAD
 package eu.kanade.tachiyomi.ui.library
 
-import android.os.Handler
-import android.os.Looper
-import android.view.Gravity
-import android.view.ViewGroup
-import android.view.ViewGroup.LayoutParams.MATCH_PARENT
-import android.widget.FrameLayout
-import eu.davidea.flexibleadapter4.FlexibleAdapter
-import eu.kanade.tachiyomi.R
+import eu.davidea.flexibleadapter.FlexibleAdapter
 import eu.kanade.tachiyomi.data.database.models.Manga
-import eu.kanade.tachiyomi.source.SourceManager
-import eu.kanade.tachiyomi.source.online.all.EHentai
-import eu.kanade.tachiyomi.source.online.all.EHentaiMetadata
-import eu.kanade.tachiyomi.util.inflate
-import eu.kanade.tachiyomi.widget.AutofitRecyclerView
-import exh.isLewdSource
-import exh.metadata.MetadataHelper
-import exh.search.SearchEngine
-import kotlinx.android.synthetic.main.item_catalogue_grid.view.*
-import uy.kohesive.injekt.injectLazy
-import java.util.*
 
 /**
  * Adapter storing a list of manga in a certain category.
  *
- * @param fragment the fragment containing this adapter.
+ * @param view the fragment containing this adapter.
  */
-class LibraryCategoryAdapter(val fragment: LibraryCategoryView) :
-        FlexibleAdapter<LibraryHolder, Manga>() {
+class LibraryCategoryAdapter(view: LibraryCategoryView) :
+        FlexibleAdapter<LibraryItem>(null, view, true) {
 
     /**
      * The list of manga in this category.
      */
-    private var mangas: List<Manga> = emptyList()
+    private var mangas: List<LibraryItem> = emptyList()
 
+    //EH
     private val sourceManager: SourceManager by injectLazy()
 
     private val searchEngine = SearchEngine()
@@ -42,33 +24,19 @@
 
     var asyncSearchText: String? = null
 
-    init {
-        setHasStableIds(true)
-    }
-
     /**
      * Sets a list of manga in the adapter.
      *
      * @param list the list to set.
      */
-    fun setItems(list: List<Manga>) {
-        mItems = list
+    fun setItems(list: List<LibraryItem>) {
+        // A copy of manga always unfiltered.
+        mangas = list.toList()
 
-        // A copy of manga always unfiltered.
-        mangas = ArrayList(list)
-        updateDataSet(null)
+        performFilter()
     }
 
-    /**
-     * Returns the identifier for a manga.
-     *
-     * @param position the position in the adapter.
-     * @return an identifier for the item.
-     */
-    override fun getItemId(position: Int): Long {
-        return mItems[position].id!!
-    }
-
+    // --> EH
     /**
      * Filters the list of manga applying [filterObject] for each element.
      *
@@ -109,82 +77,7 @@
         }
     }
 
-    /**
-     * Creates a new view holder.
-     *
-     * @param parent the parent view.
-     * @param viewType the type of the holder.
-     * @return a new view holder for a manga.
-     */
-    override fun onCreateViewHolder(parent: ViewGroup, viewType: Int): LibraryHolder {
-        // Depending on preferences, display a list or display a grid
-        if (parent is AutofitRecyclerView) {
-            val view = parent.inflate(R.layout.item_catalogue_grid).apply {
-                val coverHeight = parent.itemWidth / 3 * 4
-                card.layoutParams = FrameLayout.LayoutParams(MATCH_PARENT, coverHeight)
-                gradient.layoutParams = FrameLayout.LayoutParams(MATCH_PARENT, coverHeight / 2, Gravity.BOTTOM)
-            }
-            return LibraryGridHolder(view, this, fragment)
-        } else {
-            val view = parent.inflate(R.layout.item_catalogue_list)
-            return LibraryListHolder(view, this, fragment)
-        }
-    }
-
-    /**
-     * Binds a holder with a new position.
-     *
-     * @param holder the holder to bind.
-     * @param position the position to bind.
-     */
-    override fun onBindViewHolder(holder: LibraryHolder, position: Int) {
-        val manga = getItem(position)
-
-        holder.onSetValues(manga)
-        // When user scrolls this bind the correct selection status
-        holder.itemView.isActivated = isSelected(position)
-    }
-
-    /**
-     * Returns the position in the adapter for the given manga.
-     *
-     * @param manga the manga to find.
-     */
-    fun indexOf(manga: Manga): Int {
-        return mangas.orEmpty().indexOfFirst { it.id == manga.id }
-    }
-
-}
-=======
-package eu.kanade.tachiyomi.ui.library
-
-import eu.davidea.flexibleadapter.FlexibleAdapter
-import eu.kanade.tachiyomi.data.database.models.Manga
-
-/**
- * Adapter storing a list of manga in a certain category.
- *
- * @param view the fragment containing this adapter.
- */
-class LibraryCategoryAdapter(view: LibraryCategoryView) :
-        FlexibleAdapter<LibraryItem>(null, view, true) {
-
-    /**
-     * The list of manga in this category.
-     */
-    private var mangas: List<LibraryItem> = emptyList()
-
-    /**
-     * Sets a list of manga in the adapter.
-     *
-     * @param list the list to set.
-     */
-    fun setItems(list: List<LibraryItem>) {
-        // A copy of manga always unfiltered.
-        mangas = list.toList()
-
-        performFilter()
-    }
+    // <-- EH
 
     /**
      * Returns the position in the adapter for the given manga.
@@ -199,5 +92,4 @@
         updateDataSet(mangas.filter { it.filter(searchText) })
     }
 
-}
->>>>>>> bfa386ac
+}