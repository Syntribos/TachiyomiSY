package eu.kanade.tachiyomi.ui.library

<<<<<<< HEAD
import com.pushtorefresh.storio.sqlite.queries.RawQuery
import eu.davidea.flexibleadapter.FlexibleAdapter
import eu.kanade.tachiyomi.data.database.DatabaseHelper
import eu.kanade.tachiyomi.data.database.models.Manga
import eu.kanade.tachiyomi.data.database.tables.MangaTable
import exh.isLewdSource
import exh.metadata.sql.tables.SearchMetadataTable
import exh.search.SearchEngine
import exh.util.await
import exh.util.cancellable
import kotlinx.coroutines.*
import kotlinx.coroutines.flow.asFlow
import kotlinx.coroutines.flow.filter
import kotlinx.coroutines.flow.toList
import timber.log.Timber
import uy.kohesive.injekt.injectLazy
=======
import eu.davidea.flexibleadapter.FlexibleAdapter
import eu.kanade.tachiyomi.data.database.models.Manga
>>>>>>> 264e0436

/**
 * Adapter storing a list of manga in a certain category.
 *
 * @param view the fragment containing this adapter.
 */
<<<<<<< HEAD
class LibraryCategoryAdapter(val view: LibraryCategoryView) :
        FlexibleAdapter<LibraryItem>(null, view, true) {
    // EXH -->
    private val db: DatabaseHelper by injectLazy()
    private val searchEngine = SearchEngine()
    private var lastFilterJob: Job? = null

    // Keep compatibility as searchText field was replaced when we upgraded FlexibleAdapter
    var searchText
        get() = getFilter(String::class.java) ?: ""
        set(value) { setFilter(value) }
    // EXH <--
=======
class LibraryCategoryAdapter(view: LibraryCategoryView) :
    FlexibleAdapter<LibraryItem>(null, view, true) {
>>>>>>> 264e0436

    /**
     * The list of manga in this category.
     */
    private var mangas: List<LibraryItem> = emptyList()

    /**
     * Sets a list of manga in the adapter.
     *
     * @param list the list to set.
     */
<<<<<<< HEAD
    suspend fun setItems(cScope: CoroutineScope, list: List<LibraryItem>) {
        // A copy of manga always unfiltered.
        mangas = list.toList()

        performFilter(cScope)
=======
    fun setItems(list: List<LibraryItem>) {
        // A copy of manga always unfiltered.
        mangas = list.toList()

        performFilter()
>>>>>>> 264e0436
    }

    /**
     * Returns the position in the adapter for the given manga.
     *
     * @param manga the manga to find.
     */
    fun indexOf(manga: Manga): Int {
        return currentItems.indexOfFirst { it.manga.id == manga.id }
    }

<<<<<<< HEAD
    // EXH -->
    // Note that we cannot use FlexibleAdapter's built in filtering system as we cannot cancel it
    //   (well technically we can cancel it by invoking filterItems again but that doesn't work when
    //    we want to perform a no-op filter)
    suspend fun performFilter(cScope: CoroutineScope) {
        lastFilterJob?.cancel()
        if(mangas.isNotEmpty() && searchText.isNotBlank()) {
            val savedSearchText = searchText

            val job = cScope.launch(Dispatchers.IO) {
                val newManga = try {
                    // Prepare filter object
                    val parsedQuery = searchEngine.parseQuery(savedSearchText)
                    val sqlQuery = searchEngine.queryToSql(parsedQuery)
                    val queryResult = db.lowLevel().rawQuery(RawQuery.builder()
                            .query(sqlQuery.first)
                            .args(*sqlQuery.second.toTypedArray())
                            .build())

                    ensureActive() // Fail early when cancelled

                    val mangaWithMetaIdsQuery = db.getIdsOfFavoriteMangaWithMetadata().await()
                    val mangaWithMetaIds = LongArray(mangaWithMetaIdsQuery.count)
                    if(mangaWithMetaIds.isNotEmpty()) {
                        val mangaIdCol = mangaWithMetaIdsQuery.getColumnIndex(MangaTable.COL_ID)
                        mangaWithMetaIdsQuery.moveToFirst()
                        while (!mangaWithMetaIdsQuery.isAfterLast) {
                            ensureActive() // Fail early when cancelled

                            mangaWithMetaIds[mangaWithMetaIdsQuery.position] = mangaWithMetaIdsQuery.getLong(mangaIdCol)
                            mangaWithMetaIdsQuery.moveToNext()
                        }
                    }

                    ensureActive() // Fail early when cancelled

                    val convertedResult = LongArray(queryResult.count)
                    if(convertedResult.isNotEmpty()) {
                        val mangaIdCol = queryResult.getColumnIndex(SearchMetadataTable.COL_MANGA_ID)
                        queryResult.moveToFirst()
                        while (!queryResult.isAfterLast) {
                            ensureActive() // Fail early when cancelled

                            convertedResult[queryResult.position] = queryResult.getLong(mangaIdCol)
                            queryResult.moveToNext()
                        }
                    }

                    ensureActive() // Fail early when cancelled

                    // Flow the mangas to allow cancellation of this filter operation
                    mangas.asFlow().cancellable().filter { item ->
                        if(isLewdSource(item.manga.source)) {
                            val mangaId = item.manga.id ?: -1
                            if(convertedResult.binarySearch(mangaId) < 0) {
                                // Check if this manga even has metadata
                                if(mangaWithMetaIds.binarySearch(mangaId) < 0) {
                                    // No meta? Filter using title
                                    item.filter(savedSearchText)
                                } else false
                            } else true
                        } else {
                            item.filter(savedSearchText)
                        }
                    }.toList()
                } catch (e: Exception) {
                    // Do not catch cancellations
                    if(e is CancellationException) throw e

                    Timber.w(e, "Could not filter mangas!")
                    mangas
                }

                withContext(Dispatchers.Main) {
                    updateDataSet(newManga)
                }
            }
            lastFilterJob = job
            job.join()
        } else {
            updateDataSet(mangas)
        }
    }
    // EXH <--
=======
    fun performFilter() {
        var s = getFilter(String::class.java)
        if (s == null) {
            s = ""
        }
        updateDataSet(mangas.filter { it.filter(s) })
    }
>>>>>>> 264e0436
}<|MERGE_RESOLUTION|>--- conflicted
+++ resolved
@@ -1,6 +1,5 @@
 package eu.kanade.tachiyomi.ui.library
 
-<<<<<<< HEAD
 import com.pushtorefresh.storio.sqlite.queries.RawQuery
 import eu.davidea.flexibleadapter.FlexibleAdapter
 import eu.kanade.tachiyomi.data.database.DatabaseHelper
@@ -17,19 +16,14 @@
 import kotlinx.coroutines.flow.toList
 import timber.log.Timber
 import uy.kohesive.injekt.injectLazy
-=======
-import eu.davidea.flexibleadapter.FlexibleAdapter
-import eu.kanade.tachiyomi.data.database.models.Manga
->>>>>>> 264e0436
 
 /**
  * Adapter storing a list of manga in a certain category.
  *
  * @param view the fragment containing this adapter.
  */
-<<<<<<< HEAD
-class LibraryCategoryAdapter(val view: LibraryCategoryView) :
-        FlexibleAdapter<LibraryItem>(null, view, true) {
+class LibraryCategoryAdapter(view: LibraryCategoryView) :
+    FlexibleAdapter<LibraryItem>(null, view, true) {
     // EXH -->
     private val db: DatabaseHelper by injectLazy()
     private val searchEngine = SearchEngine()
@@ -40,10 +34,6 @@
         get() = getFilter(String::class.java) ?: ""
         set(value) { setFilter(value) }
     // EXH <--
-=======
-class LibraryCategoryAdapter(view: LibraryCategoryView) :
-    FlexibleAdapter<LibraryItem>(null, view, true) {
->>>>>>> 264e0436
 
     /**
      * The list of manga in this category.
@@ -55,19 +45,11 @@
      *
      * @param list the list to set.
      */
-<<<<<<< HEAD
     suspend fun setItems(cScope: CoroutineScope, list: List<LibraryItem>) {
         // A copy of manga always unfiltered.
         mangas = list.toList()
 
         performFilter(cScope)
-=======
-    fun setItems(list: List<LibraryItem>) {
-        // A copy of manga always unfiltered.
-        mangas = list.toList()
-
-        performFilter()
->>>>>>> 264e0436
     }
 
     /**
@@ -79,7 +61,6 @@
         return currentItems.indexOfFirst { it.manga.id == manga.id }
     }
 
-<<<<<<< HEAD
     // EXH -->
     // Note that we cannot use FlexibleAdapter's built in filtering system as we cannot cancel it
     //   (well technically we can cancel it by invoking filterItems again but that doesn't work when
@@ -164,13 +145,4 @@
         }
     }
     // EXH <--
-=======
-    fun performFilter() {
-        var s = getFilter(String::class.java)
-        if (s == null) {
-            s = ""
-        }
-        updateDataSet(mangas.filter { it.filter(s) })
-    }
->>>>>>> 264e0436
 }