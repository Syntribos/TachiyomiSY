package eu.kanade.tachiyomi.ui.base.activity

import android.content.res.Configuration
import android.os.Build
import android.os.Bundle
import androidx.appcompat.app.AppCompatActivity
import androidx.lifecycle.lifecycleScope
import androidx.viewbinding.ViewBinding
import eu.kanade.tachiyomi.R
import eu.kanade.tachiyomi.data.preference.PreferenceValues as Values
import eu.kanade.tachiyomi.data.preference.PreferencesHelper
import eu.kanade.tachiyomi.ui.security.SecureActivityDelegate
import eu.kanade.tachiyomi.util.system.LocaleHelper
import uy.kohesive.injekt.injectLazy

<<<<<<< HEAD
abstract class BaseActivity : AppCompatActivity() {
=======
abstract class BaseActivity<VB : ViewBinding> : AppCompatActivity() {

    val preferences: PreferencesHelper by injectLazy()

    val scope = lifecycleScope
    lateinit var binding: VB

    @Suppress("LeakingThis")
    private val secureActivityDelegate = SecureActivityDelegate(this)

    private val lightTheme: Int by lazy {
        when (preferences.themeLight().get()) {
            Values.THEME_LIGHT_BLUE -> R.style.Theme_Tachiyomi_LightBlue
            else -> {
                when {
                    // Light status + navigation bar
                    Build.VERSION.SDK_INT >= Build.VERSION_CODES.O_MR1 -> {
                        R.style.Theme_Tachiyomi_Light_Api27
                    }
                    // Light status bar + fallback gray navigation bar
                    Build.VERSION.SDK_INT >= Build.VERSION_CODES.M -> {
                        R.style.Theme_Tachiyomi_Light_Api23
                    }
                    // Fallback gray status + navigation bar
                    else -> {
                        R.style.Theme_Tachiyomi_Light
                    }
                }
            }
        }
    }

    private val darkTheme: Int by lazy {
        when (preferences.themeDark().get()) {
            Values.THEME_DARK_BLUE -> R.style.Theme_Tachiyomi_DarkBlue
            Values.THEME_DARK_AMOLED -> R.style.Theme_Tachiyomi_Amoled
            else -> R.style.Theme_Tachiyomi_Dark
        }
    }

>>>>>>> 264e0436
    init {
        @Suppress("LeakingThis")
        LocaleHelper.updateConfiguration(this)
    }
<<<<<<< HEAD
=======

    override fun onCreate(savedInstanceState: Bundle?) {
        setTheme(
            when (preferences.themeMode().get()) {
                Values.THEME_MODE_SYSTEM -> {
                    if (resources.configuration.uiMode and Configuration.UI_MODE_NIGHT_MASK == Configuration.UI_MODE_NIGHT_YES) {
                        darkTheme
                    } else {
                        lightTheme
                    }
                }
                Values.THEME_MODE_DARK -> darkTheme
                else -> lightTheme
            }
        )

        super.onCreate(savedInstanceState)

        secureActivityDelegate.onCreate()
    }

    override fun onResume() {
        super.onResume()

        secureActivityDelegate.onResume()
    }
>>>>>>> 264e0436
}<|MERGE_RESOLUTION|>--- conflicted
+++ resolved
@@ -13,9 +13,6 @@
 import eu.kanade.tachiyomi.util.system.LocaleHelper
 import uy.kohesive.injekt.injectLazy
 
-<<<<<<< HEAD
-abstract class BaseActivity : AppCompatActivity() {
-=======
 abstract class BaseActivity<VB : ViewBinding> : AppCompatActivity() {
 
     val preferences: PreferencesHelper by injectLazy()
@@ -56,13 +53,10 @@
         }
     }
 
->>>>>>> 264e0436
     init {
         @Suppress("LeakingThis")
         LocaleHelper.updateConfiguration(this)
     }
-<<<<<<< HEAD
-=======
 
     override fun onCreate(savedInstanceState: Bundle?) {
         setTheme(
@@ -89,5 +83,4 @@
 
         secureActivityDelegate.onResume()
     }
->>>>>>> 264e0436
 }