--- conflicted
+++ resolved
@@ -29,6 +29,7 @@
  * @constructor creates an instance of the chapter cache.
  */
 class ChapterCache(private val context: Context) {
+
     companion object {
         /** Name of cache directory.  */
         const val PARAMETER_CACHE_DIRECTORY = "chapter_disk_cache"
@@ -38,12 +39,6 @@
 
         /** The number of values per cache entry. Must be positive.  */
         const val PARAMETER_VALUE_COUNT = 1
-<<<<<<< HEAD
-=======
-
-        /** The maximum number of bytes this cache should use to store.  */
-        const val PARAMETER_CACHE_SIZE = 100L * 1024 * 1024
->>>>>>> 264e0436
     }
 
     /** Google Json class used for parsing JSON files.  */
@@ -54,7 +49,6 @@
     // <-- EH
 
     /** Cache class used for cache management.  */
-<<<<<<< HEAD
     // --> EH
     private var diskCache = setupDiskCache(prefs.eh_cacheSize().getOrDefault().toLong())
     init {
@@ -66,14 +60,6 @@
         }
     }
     // <-- EH
-=======
-    private val diskCache = DiskLruCache.open(
-        File(context.cacheDir, PARAMETER_CACHE_DIRECTORY),
-        PARAMETER_APP_VERSION,
-        PARAMETER_VALUE_COUNT,
-        PARAMETER_CACHE_SIZE
-    )
->>>>>>> 264e0436
 
     /**
      * Returns directory of cache.
@@ -205,7 +191,7 @@
 
     /**
      * Add image to cache.
-     * 
+     *
      * @param imageUrl url of image.
      * @param response http response from page.
      * @throws IOException image error.
